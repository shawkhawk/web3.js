require=(function e(t,n,r){function s(o,u){if(!n[o]){if(!t[o]){var a=typeof require=="function"&&require;if(!u&&a)return a(o,!0);if(i)return i(o,!0);var f=new Error("Cannot find module '"+o+"'");throw f.code="MODULE_NOT_FOUND",f}var l=n[o]={exports:{}};t[o][0].call(l.exports,function(e){var n=t[o][1][e];return s(n?n:e)},l,l.exports,e,t,n,r)}return n[o].exports}var i=typeof require=="function"&&require;for(var o=0;o<r.length;o++)s(r[o]);return s})({1:[function(require,module,exports){
var f = require('./formatters');
var SolidityType = require('./type');

/**
 * SolidityTypeAddress is a prootype that represents address type
 * It matches:
 * address
 * address[]
 * address[4]
 * address[][]
 * address[3][]
 * address[][6][], ...
 */
var SolidityTypeAddress = function () {
    this._inputFormatter = f.formatInputInt;
    this._outputFormatter = f.formatOutputAddress;
};

SolidityTypeAddress.prototype = new SolidityType({});
SolidityTypeAddress.prototype.constructor = SolidityTypeAddress;

SolidityTypeAddress.prototype.isType = function (name) {
    return !!name.match(/address(\[([0-9]*)\])?/);
};

SolidityTypeAddress.prototype.staticPartLength = function (name) {
    return 32 * this.staticArrayLength(name);
};

module.exports = SolidityTypeAddress;


},{"./formatters":6,"./type":11}],2:[function(require,module,exports){
var f = require('./formatters');
var SolidityType = require('./type');

/**
 * SolidityTypeBool is a prootype that represents bool type
 * It matches:
 * bool
 * bool[]
 * bool[4]
 * bool[][]
 * bool[3][]
 * bool[][6][], ...
 */
var SolidityTypeBool = function () {
    this._inputFormatter = f.formatInputBool;
    this._outputFormatter = f.formatOutputBool;
};

SolidityTypeBool.prototype = new SolidityType({});
SolidityTypeBool.prototype.constructor = SolidityTypeBool;

SolidityTypeBool.prototype.isType = function (name) {
    return !!name.match(/^bool(\[([0-9]*)\])*$/);
};

SolidityTypeBool.prototype.staticPartLength = function (name) {
    return 32 * this.staticArrayLength(name);
};

module.exports = SolidityTypeBool;

},{"./formatters":6,"./type":11}],3:[function(require,module,exports){
var f = require('./formatters');
var SolidityType = require('./type');

/**
 * SolidityTypeBytes is a prootype that represents bytes type
 * It matches:
 * bytes
 * bytes[]
 * bytes[4]
 * bytes[][]
 * bytes[3][]
 * bytes[][6][], ...
 * bytes32
 * bytes64[]
 * bytes8[4]
 * bytes256[][]
 * bytes[3][]
 * bytes64[][6][], ...
 */
var SolidityTypeBytes = function () {
    this._inputFormatter = f.formatInputBytes;
    this._outputFormatter = f.formatOutputBytes;
};

SolidityTypeBytes.prototype = new SolidityType({});
SolidityTypeBytes.prototype.constructor = SolidityTypeBytes;

SolidityTypeBytes.prototype.isType = function (name) {
    return !!name.match(/^bytes([0-9]{1,})(\[([0-9]*)\])*$/);
};

SolidityTypeBytes.prototype.staticPartLength = function (name) {
    var matches = name.match(/^bytes([0-9]*)/);
    var size = parseInt(matches[1]);
    return size * this.staticArrayLength(name);
};

module.exports = SolidityTypeBytes;

},{"./formatters":6,"./type":11}],4:[function(require,module,exports){
/*
    This file is part of ethereum.js.

    ethereum.js is free software: you can redistribute it and/or modify
    it under the terms of the GNU Lesser General Public License as published by
    the Free Software Foundation, either version 3 of the License, or
    (at your option) any later version.

    ethereum.js is distributed in the hope that it will be useful,
    but WITHOUT ANY WARRANTY; without even the implied warranty of
    MERCHANTABILITY or FITNESS FOR A PARTICULAR PURPOSE.  See the
    GNU Lesser General Public License for more details.

    You should have received a copy of the GNU Lesser General Public License
    along with ethereum.js.  If not, see <http://www.gnu.org/licenses/>.
*/
/** 
 * @file coder.js
 * @author Marek Kotewicz <marek@ethdev.com>
 * @date 2015
 */

var f = require('./formatters');

var SolidityTypeAddress = require('./address');
var SolidityTypeBool = require('./bool');
var SolidityTypeInt = require('./int');
var SolidityTypeUInt = require('./uint');
var SolidityTypeDynamicBytes = require('./dynamicbytes');
var SolidityTypeString = require('./string');
var SolidityTypeReal = require('./real');
var SolidityTypeUReal = require('./ureal');
var SolidityTypeBytes = require('./bytes');

/**
 * SolidityCoder prototype should be used to encode/decode solidity params of any type
 */
var SolidityCoder = function (types) {
    this._types = types;
};

/**
 * This method should be used to transform type to SolidityType
 *
 * @method _requireType
 * @param {String} type
 * @returns {SolidityType} 
 * @throws {Error} throws if no matching type is found
 */
SolidityCoder.prototype._requireType = function (type) {
    var solidityType = this._types.filter(function (t) {
        return t.isType(type);
    })[0];

    if (!solidityType) {
        throw Error('invalid solidity type!: ' + type);
    }

    return solidityType;
};

/**
 * Should be used to encode plain param
 *
 * @method encodeParam
 * @param {String} type
 * @param {Object} plain param
 * @return {String} encoded plain param
 */
SolidityCoder.prototype.encodeParam = function (type, param) {
    return this.encodeParams([type], [param]);
};

/**
 * Should be used to encode list of params
 *
 * @method encodeParams
 * @param {Array} types
 * @param {Array} params
 * @return {String} encoded list of params
 */
SolidityCoder.prototype.encodeParams = function (types, params) {
    var solidityTypes = this.getSolidityTypes(types);

    var encodeds = solidityTypes.map(function (solidityType, index) {
        return solidityType.encode(params[index], types[index]);
    });

    var dynamicOffset = solidityTypes.reduce(function (acc, solidityType, index) {
        return acc + solidityType.staticPartLength(types[index]);
    }, 0);

    var result = this.encodeMultiWithOffset(types, solidityTypes, encodeds, dynamicOffset); 

    return result;
};

SolidityCoder.prototype.encodeMultiWithOffset = function (types, solidityTypes, encodeds, dynamicOffset) {
    var result = "";
    var self = this;

    var isDynamic = function (i) {
       return solidityTypes[i].isDynamicArray(types[i]) || solidityTypes[i].isDynamicType(types[i]);
    };

    types.forEach(function (type, i) {
        if (isDynamic(i)) {
            result += f.formatInputInt(dynamicOffset).encode();
            var e = self.encodeWithOffset(types[i], solidityTypes[i], encodeds[i], dynamicOffset);
            dynamicOffset += e.length / 2;
        } else {
            // don't add length to dynamicOffset. it's already counted
            result += self.encodeWithOffset(types[i], solidityTypes[i], encodeds[i], dynamicOffset);
        }

        // TODO: figure out nested arrays
    });
    
    types.forEach(function (type, i) {
        if (isDynamic(i)) {
            var e = self.encodeWithOffset(types[i], solidityTypes[i], encodeds[i], dynamicOffset);
            dynamicOffset += e.length / 2;
            result += e;
        }
    });
    return result;
};

SolidityCoder.prototype.encodeWithOffset = function (type, solidityType, encoded, offset) {
    if (solidityType.isDynamicArray(type)) {
        // offset was already set
        var nestedName = solidityType.nestedName(type);
        var nestedStaticPartLength = solidityType.staticPartLength(nestedName);
        var result = encoded[0];
        
        var previousLength = 2; // in int
        if (solidityType.isDynamicArray(nestedName)) {
            for (var i = 1; i < encoded.length; i++) {
                previousLength += +(encoded[i - 1] || {})[0] || 0;
                result += f.formatInputInt(offset + i * nestedStaticPartLength + previousLength * 32).encode();
            }
        }
        
        // first element is length, skip it
        for (var i = 0; i < encoded.length - 1; i++) {
            var additionalOffset = result / 2;
            result += this.encodeWithOffset(nestedName, solidityType, encoded[i + 1], offset +  additionalOffset);
        }

        return result;
       
    } else if (solidityType.isStaticArray(type)) {
        var nestedName = solidityType.nestedName(type);
        var nestedStaticPartLength = solidityType.staticPartLength(nestedName);
        var result = "";

        var previousLength = 0; // in int
        if (solidityType.isDynamicArray(nestedName)) {
            for (var i = 0; i < encoded.length; i++) {
                // calculate length of previous item
                previousLength += +(encoded[i - 1] || {})[0] || 0;
                result += f.formatInputInt(offset + i * nestedStaticPartLength + previousLength * 32).encode();
            }
        }

        for (var i = 0; i < encoded.length; i++) {
            var additionalOffset = result / 2;
            result += this.encodeWithOffset(nestedName, solidityType, encoded[i], offset + additionalOffset);
        }

        return result;
    }

    return encoded;
};

/**
 * Should be used to decode bytes to plain param
 *
 * @method decodeParam
 * @param {String} type
 * @param {String} bytes
 * @return {Object} plain param
 */
SolidityCoder.prototype.decodeParam = function (type, bytes) {
    return this.decodeParams([type], bytes)[0];
};

/**
 * Should be used to decode list of params
 *
 * @method decodeParam
 * @param {Array} types
 * @param {String} bytes
 * @return {Array} array of plain params
 */
SolidityCoder.prototype.decodeParams = function (types, bytes) {
    var solidityTypes = this.getSolidityTypes(types);
    var offsets = this.getOffsets(types, solidityTypes);
        
    return solidityTypes.map(function (solidityType, index) {
        return solidityType.decode(bytes, offsets[index],  types[index], index);
    });
};

SolidityCoder.prototype.getOffsets = function (types, solidityTypes) {
    var lengths =  solidityTypes.map(function (solidityType, index) {
        return solidityType.staticPartLength(types[index]); 
        // get length
    });
    
    for (var i = 0; i < lengths.length; i++) {
         // sum with length of previous element
        var previous = (lengths[i - 1] || 0);
        lengths[i] += previous;
    }

    return lengths.map(function (length, index) {
        // remove the current length, so the length is sum of previous elements
        return length - solidityTypes[index].staticPartLength(types[index]);
    });
};

SolidityCoder.prototype.getSolidityTypes = function (types) {
    var self = this;
    return types.map(function (type) {
        return self._requireType(type);
    });
};

var coder = new SolidityCoder([
    new SolidityTypeAddress(),
    new SolidityTypeBool(),
    new SolidityTypeInt(),
    new SolidityTypeUInt(),
    new SolidityTypeDynamicBytes(),
    new SolidityTypeBytes(),
    new SolidityTypeString(),
    new SolidityTypeReal(),
    new SolidityTypeUReal()
]);

module.exports = coder;


<<<<<<< HEAD
},{"../utils/utils":6,"./formatters":2,"./param":3,"bignumber.js":"bignumber.js"}],2:[function(require,module,exports){
=======
},{"./address":1,"./bool":2,"./bytes":3,"./dynamicbytes":5,"./formatters":6,"./int":7,"./real":9,"./string":10,"./uint":12,"./ureal":13}],5:[function(require,module,exports){
var f = require('./formatters');
var SolidityType = require('./type');

var SolidityTypeDynamicBytes = function () {
    this._inputFormatter = f.formatInputDynamicBytes;
    this._outputFormatter = f.formatOutputDynamicBytes;
};

SolidityTypeDynamicBytes.prototype = new SolidityType({});
SolidityTypeDynamicBytes.prototype.constructor = SolidityTypeDynamicBytes;

SolidityTypeDynamicBytes.prototype.isType = function (name) {
    return !!name.match(/^bytes(\[([0-9]*)\])*$/);
};

SolidityTypeDynamicBytes.prototype.staticPartLength = function (name) {
    return 32 * this.staticArrayLength(name);
};

SolidityTypeDynamicBytes.prototype.isDynamicType = function () {
    return true;
};

module.exports = SolidityTypeDynamicBytes;


},{"./formatters":6,"./type":11}],6:[function(require,module,exports){
>>>>>>> e6c31f75
/*
    This file is part of ethereum.js.

    ethereum.js is free software: you can redistribute it and/or modify
    it under the terms of the GNU Lesser General Public License as published by
    the Free Software Foundation, either version 3 of the License, or
    (at your option) any later version.

    ethereum.js is distributed in the hope that it will be useful,
    but WITHOUT ANY WARRANTY; without even the implied warranty of
    MERCHANTABILITY or FITNESS FOR A PARTICULAR PURPOSE.  See the
    GNU Lesser General Public License for more details.

    You should have received a copy of the GNU Lesser General Public License
    along with ethereum.js.  If not, see <http://www.gnu.org/licenses/>.
*/
/** 
 * @file formatters.js
 * @author Marek Kotewicz <marek@ethdev.com>
 * @date 2015
 */

var BigNumber = require('bignumber.js');
var utils = require('../utils/utils');
var c = require('../utils/config');
var SolidityParam = require('./param');


/**
 * Formats input value to byte representation of int
 * If value is negative, return it's two's complement
 * If the value is floating point, round it down
 *
 * @method formatInputInt
 * @param {String|Number|BigNumber} value that needs to be formatted
 * @returns {SolidityParam}
 */
var formatInputInt = function (value) {
    BigNumber.config(c.ETH_BIGNUMBER_ROUNDING_MODE);
    var result = utils.padLeft(utils.toTwosComplement(value).round().toString(16), 64);
    return new SolidityParam(result);
};

/**
 * Formats input bytes
 *
 * @method formatInputBytes
 * @param {String}
 * @returns {SolidityParam}
 */
var formatInputBytes = function (value) {
    var result = utils.toHex(value).substr(2);
    var l = Math.floor((result.length + 63) / 64);
    result = utils.padRight(result, l * 64);
    return new SolidityParam(result);
};

/**
 * Formats input bytes
 *
 * @method formatDynamicInputBytes
 * @param {String}
 * @returns {SolidityParam}
 */
var formatInputDynamicBytes = function (value) {
    var result = utils.toHex(value).substr(2);
    var length = result.length / 2;
    var l = Math.floor((result.length + 63) / 64);
    result = utils.padRight(result, l * 64);
    return new SolidityParam(formatInputInt(length).value + result);
};

/**
 * Formats input value to byte representation of string
 *
 * @method formatInputString
 * @param {String}
 * @returns {SolidityParam}
 */
var formatInputString = function (value) {
    var result = utils.fromAscii(value).substr(2);
    var length = result.length / 2;
    var l = Math.floor((result.length + 63) / 64);
    result = utils.padRight(result, l * 64);
    return new SolidityParam(formatInputInt(length).value + result);
};

/**
 * Formats input value to byte representation of bool
 *
 * @method formatInputBool
 * @param {Boolean}
 * @returns {SolidityParam}
 */
var formatInputBool = function (value) {
    var result = '000000000000000000000000000000000000000000000000000000000000000' + (value ?  '1' : '0');
    return new SolidityParam(result);
};

/**
 * Formats input value to byte representation of real
 * Values are multiplied by 2^m and encoded as integers
 *
 * @method formatInputReal
 * @param {String|Number|BigNumber}
 * @returns {SolidityParam}
 */
var formatInputReal = function (value) {
    return formatInputInt(new BigNumber(value).times(new BigNumber(2).pow(128)));
};

/**
 * Check if input value is negative
 *
 * @method signedIsNegative
 * @param {String} value is hex format
 * @returns {Boolean} true if it is negative, otherwise false
 */
var signedIsNegative = function (value) {
    return (new BigNumber(value.substr(0, 1), 16).toString(2).substr(0, 1)) === '1';
};

/**
 * Formats right-aligned output bytes to int
 *
 * @method formatOutputInt
 * @param {SolidityParam} param
 * @returns {BigNumber} right-aligned output bytes formatted to big number
 */
var formatOutputInt = function (param) {
    var value = param.staticPart() || "0";

    // check if it's negative number
    // it it is, return two's complement
    if (signedIsNegative(value)) {
        return new BigNumber(value, 16).minus(new BigNumber('ffffffffffffffffffffffffffffffffffffffffffffffffffffffffffffffff', 16)).minus(1);
    }
    return new BigNumber(value, 16);
};

/**
 * Formats right-aligned output bytes to uint
 *
 * @method formatOutputUInt
 * @param {SolidityParam}
 * @returns {BigNumeber} right-aligned output bytes formatted to uint
 */
var formatOutputUInt = function (param) {
    var value = param.staticPart() || "0";
    return new BigNumber(value, 16);
};

/**
 * Formats right-aligned output bytes to real
 *
 * @method formatOutputReal
 * @param {SolidityParam}
 * @returns {BigNumber} input bytes formatted to real
 */
var formatOutputReal = function (param) {
    return formatOutputInt(param).dividedBy(new BigNumber(2).pow(128)); 
};

/**
 * Formats right-aligned output bytes to ureal
 *
 * @method formatOutputUReal
 * @param {SolidityParam}
 * @returns {BigNumber} input bytes formatted to ureal
 */
var formatOutputUReal = function (param) {
    return formatOutputUInt(param).dividedBy(new BigNumber(2).pow(128)); 
};

/**
 * Should be used to format output bool
 *
 * @method formatOutputBool
 * @param {SolidityParam}
 * @returns {Boolean} right-aligned input bytes formatted to bool
 */
var formatOutputBool = function (param) {
    return param.staticPart() === '0000000000000000000000000000000000000000000000000000000000000001' ? true : false;
};

/**
 * Should be used to format output bytes
 *
 * @method formatOutputBytes
 * @param {SolidityParam} left-aligned hex representation of string
 * @returns {String} hex string
 */
var formatOutputBytes = function (param) {
    return '0x' + param.staticPart();
};

/**
 * Should be used to format output bytes
 *
 * @method formatOutputDynamicBytes
 * @param {SolidityParam} left-aligned hex representation of string
 * @returns {String} hex string
 */
var formatOutputDynamicBytes = function (param) {
    var length = (new BigNumber(param.dynamicPart().slice(0, 64), 16)).toNumber() * 2;
    return '0x' + param.dynamicPart().substr(64, length);
};

/**
 * Should be used to format output string
 *
 * @method formatOutputString
 * @param {SolidityParam} left-aligned hex representation of string
 * @returns {String} ascii string
 */
var formatOutputString = function (param) {
    var length = (new BigNumber(param.dynamicPart().slice(0, 64), 16)).toNumber() * 2;
    return utils.toAscii(param.dynamicPart().substr(64, length));
};

/**
 * Should be used to format output address
 *
 * @method formatOutputAddress
 * @param {SolidityParam} right-aligned input bytes
 * @returns {String} address
 */
var formatOutputAddress = function (param) {
    var value = param.staticPart();
    return "0x" + value.slice(value.length - 40, value.length);
};

module.exports = {
    formatInputInt: formatInputInt,
    formatInputBytes: formatInputBytes,
    formatInputDynamicBytes: formatInputDynamicBytes,
    formatInputString: formatInputString,
    formatInputBool: formatInputBool,
    formatInputReal: formatInputReal,
    formatOutputInt: formatOutputInt,
    formatOutputUInt: formatOutputUInt,
    formatOutputReal: formatOutputReal,
    formatOutputUReal: formatOutputUReal,
    formatOutputBool: formatOutputBool,
    formatOutputBytes: formatOutputBytes,
    formatOutputDynamicBytes: formatOutputDynamicBytes,
    formatOutputString: formatOutputString,
    formatOutputAddress: formatOutputAddress
};


<<<<<<< HEAD
},{"../utils/config":4,"../utils/utils":6,"./param":3,"bignumber.js":"bignumber.js"}],3:[function(require,module,exports){
=======
},{"../utils/config":15,"../utils/utils":17,"./param":8,"bignumber.js":"bignumber.js"}],7:[function(require,module,exports){
var f = require('./formatters');
var SolidityType = require('./type');

/**
 * SolidityTypeInt is a prootype that represents int type
 * It matches:
 * int
 * int[]
 * int[4]
 * int[][]
 * int[3][]
 * int[][6][], ...
 * int32
 * int64[]
 * int8[4]
 * int256[][]
 * int[3][]
 * int64[][6][], ...
 */
var SolidityTypeInt = function () {
    this._inputFormatter = f.formatInputInt;
    this._outputFormatter = f.formatOutputInt;
};

SolidityTypeInt.prototype = new SolidityType({});
SolidityTypeInt.prototype.constructor = SolidityTypeInt;

SolidityTypeInt.prototype.isType = function (name) {
    return !!name.match(/^int([0-9]*)?(\[([0-9]*)\])*$/);
};

SolidityTypeInt.prototype.staticPartLength = function (name) {
    return 32 * this.staticArrayLength(name);
};

module.exports = SolidityTypeInt;

},{"./formatters":6,"./type":11}],8:[function(require,module,exports){
>>>>>>> e6c31f75
/*
    This file is part of ethereum.js.

    ethereum.js is free software: you can redistribute it and/or modify
    it under the terms of the GNU Lesser General Public License as published by
    the Free Software Foundation, either version 3 of the License, or
    (at your option) any later version.

    ethereum.js is distributed in the hope that it will be useful,
    but WITHOUT ANY WARRANTY; without even the implied warranty of
    MERCHANTABILITY or FITNESS FOR A PARTICULAR PURPOSE.  See the
    GNU Lesser General Public License for more details.

    You should have received a copy of the GNU Lesser General Public License
    along with ethereum.js.  If not, see <http://www.gnu.org/licenses/>.
*/
/** 
 * @file param.js
 * @author Marek Kotewicz <marek@ethdev.com>
 * @date 2015
 */

var utils = require('../utils/utils');

/**
 * SolidityParam object prototype.
 * Should be used when encoding, decoding solidity bytes
 */
var SolidityParam = function (value, offset) {
    this.value = value || '';
    this.offset = offset; // offset in bytes
};

/**
 * This method should be used to get length of params's dynamic part
 * 
 * @method dynamicPartLength
 * @returns {Number} length of dynamic part (in bytes)
 */
SolidityParam.prototype.dynamicPartLength = function () {
    return this.dynamicPart().length / 2;
};

/**
 * This method should be used to create copy of solidity param with different offset
 *
 * @method withOffset
 * @param {Number} offset length in bytes
 * @returns {SolidityParam} new solidity param with applied offset
 */
SolidityParam.prototype.withOffset = function (offset) {
    return new SolidityParam(this.value, offset);
};

/**
 * This method should be used to combine solidity params together
 * eg. when appending an array
 *
 * @method combine
 * @param {SolidityParam} param with which we should combine
 * @param {SolidityParam} result of combination
 */
SolidityParam.prototype.combine = function (param) {
    return new SolidityParam(this.value + param.value); 
};

/**
 * This method should be called to check if param has dynamic size.
 * If it has, it returns true, otherwise false
 *
 * @method isDynamic
 * @returns {Boolean}
 */
SolidityParam.prototype.isDynamic = function () {
    return this.offset !== undefined;
};

/**
 * This method should be called to transform offset to bytes
 *
 * @method offsetAsBytes
 * @returns {String} bytes representation of offset
 */
SolidityParam.prototype.offsetAsBytes = function () {
    return !this.isDynamic() ? '' : utils.padLeft(utils.toTwosComplement(this.offset).toString(16), 64);
};

/**
 * This method should be called to get static part of param
 *
 * @method staticPart
 * @returns {String} offset if it is a dynamic param, otherwise value
 */
SolidityParam.prototype.staticPart = function () {
    if (!this.isDynamic()) {
        return this.value; 
    } 
    return this.offsetAsBytes();
};

/**
 * This method should be called to get dynamic part of param
 *
 * @method dynamicPart
 * @returns {String} returns a value if it is a dynamic param, otherwise empty string
 */
SolidityParam.prototype.dynamicPart = function () {
    return this.isDynamic() ? this.value : '';
};

/**
 * This method should be called to encode param
 *
 * @method encode
 * @returns {String}
 */
SolidityParam.prototype.encode = function () {
    return this.staticPart() + this.dynamicPart();
};

/**
 * This method should be called to encode array of params
 *
 * @method encodeList
 * @param {Array[SolidityParam]} params
 * @returns {String}
 */
SolidityParam.encodeList = function (params) {
    
    // updating offsets
    var totalOffset = params.length * 32;
    var offsetParams = params.map(function (param) {
        if (!param.isDynamic()) {
            return param;
        }
        var offset = totalOffset;
        totalOffset += param.dynamicPartLength();
        return param.withOffset(offset);
    });

    // encode everything!
    return offsetParams.reduce(function (result, param) {
        return result + param.dynamicPart();
    }, offsetParams.reduce(function (result, param) {
        return result + param.staticPart();
    }, ''));
};



module.exports = SolidityParam;


},{"../utils/utils":17}],9:[function(require,module,exports){
var f = require('./formatters');
var SolidityType = require('./type');

/**
 * SolidityTypeReal is a prootype that represents real type
 * It matches:
 * real
 * real[]
 * real[4]
 * real[][]
 * real[3][]
 * real[][6][], ...
 * real32
 * real64[]
 * real8[4]
 * real256[][]
 * real[3][]
 * real64[][6][], ...
 */
var SolidityTypeReal = function () {
    this._inputFormatter = f.formatInputReal;
    this._outputFormatter = f.formatOutputReal;
};

SolidityTypeReal.prototype = new SolidityType({});
SolidityTypeReal.prototype.constructor = SolidityTypeReal;

SolidityTypeReal.prototype.isType = function (name) {
    return !!name.match(/real([0-9]*)?(\[([0-9]*)\])?/);
};

SolidityTypeReal.prototype.staticPartLength = function (name) {
    return 32 * this.staticArrayLength(name);
};

module.exports = SolidityTypeReal;

},{"./formatters":6,"./type":11}],10:[function(require,module,exports){
var f = require('./formatters');
var SolidityType = require('./type');

var SolidityTypeString = function () {
    this._inputFormatter = f.formatInputString;
    this._outputFormatter = f.formatOutputString;
};

SolidityTypeString.prototype = new SolidityType({});
SolidityTypeString.prototype.constructor = SolidityTypeString;

SolidityTypeString.prototype.isType = function (name) {
    return !!name.match(/^string(\[([0-9]*)\])*$/);
};

SolidityTypeString.prototype.staticPartLength = function (name) {
    return 32 * this.staticArrayLength(name);
};

SolidityTypeString.prototype.isDynamicType = function () {
    return true;
};

module.exports = SolidityTypeString;


},{"./formatters":6,"./type":11}],11:[function(require,module,exports){
var f = require('./formatters');
var SolidityParam = require('./param');

/**
 * SolidityType prototype is used to encode/decode solidity params of certain type
 */
var SolidityType = function (config) {
    this._inputFormatter = config.inputFormatter;
    this._outputFormatter = config.outputFormatter;
};

/**
 * Should be used to determine if this SolidityType do match given name
 *
 * @method isType
 * @param {String} name
 * @return {Bool} true if type match this SolidityType, otherwise false
 */
SolidityType.prototype.isType = function (name) {
    throw "this method should be overrwritten for type " + name;
};

/**
 * Should be used to determine what is the length of static part in given type
 *
 * @method staticPartLength
 * @param {String} name
 * @return {Number} length of static part in bytes
 */
SolidityType.prototype.staticPartLength = function (name) {
    throw "this method should be overrwritten for type: " + name;
};

/**
 * Should be used to determine if type is dynamic array
 * eg: 
 * "type[]" => true
 * "type[4]" => false
 *
 * @method isDynamicArray
 * @param {String} name
 * @return {Bool} true if the type is dynamic array 
 */
SolidityType.prototype.isDynamicArray = function (name) {
    var nestedTypes = this.nestedTypes(name);
    return !!nestedTypes && !nestedTypes[nestedTypes.length - 1].match(/[0-9]{1,}/g);
};

/**
 * Should be used to determine if type is static array
 * eg: 
 * "type[]" => false
 * "type[4]" => true
 *
 * @method isStaticArray
 * @param {String} name
 * @return {Bool} true if the type is static array 
 */
SolidityType.prototype.isStaticArray = function (name) {
    var nestedTypes = this.nestedTypes(name);
    return !!nestedTypes && !!nestedTypes[nestedTypes.length - 1].match(/[0-9]{1,}/g);
};

/**
 * Should return length of static array
 * eg. 
 * "int[32]" => 32
 * "int256[14]" => 14
 * "int[2][3]" => 3
 * "int" => 1
 * "int[1]" => 1
 * "int[]" => 1
 *
 * @method staticArrayLength
 * @param {String} name
 * @return {Number} static array length
 */
SolidityType.prototype.staticArrayLength = function (name) {
    var nestedTypes = this.nestedTypes(name);
    if (nestedTypes) {
       return parseInt(nestedTypes[nestedTypes.length - 1].match(/[0-9]{1,}/g) || 1);
    }
    return 1;
};

/**
 * Should return nested type
 * eg.
 * "int[32]" => "int"
 * "int256[14]" => "int256"
 * "int[2][3]" => "int[2]"
 * "int" => "int"
 * "int[]" => "int"
 *
 * @method nestedName
 * @param {String} name
 * @return {String} nested name
 */
SolidityType.prototype.nestedName = function (name) {
    // remove last [] in name
    var nestedTypes = this.nestedTypes(name);
    if (!nestedTypes) {
        return name;
    }

    return name.substr(0, name.length - nestedTypes[nestedTypes.length - 1].length);
};

/**
 * Should return true if type has dynamic size by default
 * such types are "string", "bytes"
 *
 * @method isDynamicType
 * @param {String} name
 * @return {Bool} true if is dynamic, otherwise false
 */
SolidityType.prototype.isDynamicType = function () {
    return false;
};

/**
 * Should return array of nested types
 * eg.
 * "int[2][3][]" => ["[2]", "[3]", "[]"]
 * "int[] => ["[]"]
 * "int" => null
 *
 * @method nestedTypes
 * @param {String} name
 * @return {Array} array of nested types
 */
SolidityType.prototype.nestedTypes = function (name) {
    // return list of strings eg. "[]", "[3]", "[]", "[2]"
    return name.match(/(\[[0-9]*\])/g);
};

/**
 * Should be used to encode the value
 *
 * @method encode
 * @param {Object} value 
 * @param {String} name
 * @return {String} encoded value
 */
SolidityType.prototype.encode = function (value, name) {
    if (this.isDynamicArray(name)) {
        var length = value.length;                          // in int
        var nestedName = this.nestedName(name);

        var result = [];
        result.push(f.formatInputInt(length).encode());
        
        var self = this;
        value.forEach(function (v) {
            result.push(self.encode(v, nestedName));
        });

        return result;
    } else if (this.isStaticArray(name)) {
        var length = this.staticArrayLength(name);          // in int
        var nestedName = this.nestedName(name);

        var result = [];
        for (var i = 0; i < length; i++) {
            result.push(this.encode(value[i], nestedName));
        }

        return result;
    }

    return this._inputFormatter(value, name).encode();
};

/**
 * Should be used to decode value from bytes
 *
 * @method decode
 * @param {String} bytes
 * @param {Number} offset in bytes
 * @param {String} name type name
 * @returns {Object} decoded value
 */
SolidityType.prototype.decode = function (bytes, offset, name) {
    if (this.isDynamicArray(name)) {
        var arrayOffset = parseInt('0x' + bytes.substr(offset * 2, 64)); // in bytes
        var length = parseInt('0x' + bytes.substr(arrayOffset * 2, 64)); // in int
        var arrayStart = arrayOffset + 32; // array starts after length; // in bytes

        var nestedName = this.nestedName(name);
        var nestedStaticPartLength = this.staticPartLength(nestedName);  // in bytes
        var result = [];

        for (var i = 0; i < length * nestedStaticPartLength; i += nestedStaticPartLength) {
            result.push(this.decode(bytes, arrayStart + i, nestedName));
        }

        return result;
    } else if (this.isStaticArray(name)) {
        var length = this.staticArrayLength(name);                      // in int
        var arrayStart = offset;                                        // in bytes

        var nestedName = this.nestedName(name);
        var nestedStaticPartLength = this.staticPartLength(nestedName); // in bytes
        var result = [];

        for (var i = 0; i < length * nestedStaticPartLength; i += nestedStaticPartLength) {
            result.push(this.decode(bytes, arrayStart + i, nestedName));
        }

        return result;
    } else if (this.isDynamicType(name)) {
        var dynamicOffset = parseInt('0x' + bytes.substr(offset * 2, 64));      // in bytes
        var length = parseInt('0x' + bytes.substr(dynamicOffset * 2, 64));      // in bytes
        var roundedLength = Math.floor((length + 31) / 32);                     // in int
        
        return this._outputFormatter(new SolidityParam(bytes.substr(dynamicOffset * 2, ( 1 + roundedLength) * 64), 0));
    }

    var length = this.staticPartLength(name);
    return this._outputFormatter(new SolidityParam(bytes.substr(offset * 2, length * 2)));
};

module.exports = SolidityType;

},{"./formatters":6,"./param":8}],12:[function(require,module,exports){
var f = require('./formatters');
var SolidityType = require('./type');

/**
 * SolidityTypeUInt is a prootype that represents uint type
 * It matches:
 * uint
 * uint[]
 * uint[4]
 * uint[][]
 * uint[3][]
 * uint[][6][], ...
 * uint32
 * uint64[]
 * uint8[4]
 * uint256[][]
 * uint[3][]
 * uint64[][6][], ...
 */
var SolidityTypeUInt = function () {
    this._inputFormatter = f.formatInputInt;
    this._outputFormatter = f.formatOutputInt;
};

SolidityTypeUInt.prototype = new SolidityType({});
SolidityTypeUInt.prototype.constructor = SolidityTypeUInt;

SolidityTypeUInt.prototype.isType = function (name) {
    return !!name.match(/^uint([0-9]*)?(\[([0-9]*)\])*$/);
};

SolidityTypeUInt.prototype.staticPartLength = function (name) {
    return 32 * this.staticArrayLength(name);
};

module.exports = SolidityTypeUInt;

},{"./formatters":6,"./type":11}],13:[function(require,module,exports){
var f = require('./formatters');
var SolidityType = require('./type');

/**
 * SolidityTypeUReal is a prootype that represents ureal type
 * It matches:
 * ureal
 * ureal[]
 * ureal[4]
 * ureal[][]
 * ureal[3][]
 * ureal[][6][], ...
 * ureal32
 * ureal64[]
 * ureal8[4]
 * ureal256[][]
 * ureal[3][]
 * ureal64[][6][], ...
 */
var SolidityTypeUReal = function () {
    this._inputFormatter = f.formatInputReal;
    this._outputFormatter = f.formatOutputUReal;
};

<<<<<<< HEAD
},{"../utils/utils":6}],4:[function(require,module,exports){
=======
SolidityTypeUReal.prototype = new SolidityType({});
SolidityTypeUReal.prototype.constructor = SolidityTypeUReal;

SolidityTypeUReal.prototype.isType = function (name) {
    return !!name.match(/^ureal([0-9]*)?(\[([0-9]*)\])*$/);
};

SolidityTypeUReal.prototype.staticPartLength = function (name) {
    return 32 * this.staticArrayLength(name);
};

module.exports = SolidityTypeUReal;

},{"./formatters":6,"./type":11}],14:[function(require,module,exports){
'use strict';

// go env doesn't have and need XMLHttpRequest
if (typeof XMLHttpRequest === 'undefined') {
    exports.XMLHttpRequest = {};
} else {
    exports.XMLHttpRequest = XMLHttpRequest; // jshint ignore:line
}


},{}],15:[function(require,module,exports){
>>>>>>> e6c31f75
/*
    This file is part of ethereum.js.

    ethereum.js is free software: you can redistribute it and/or modify
    it under the terms of the GNU Lesser General Public License as published by
    the Free Software Foundation, either version 3 of the License, or
    (at your option) any later version.

    ethereum.js is distributed in the hope that it will be useful,
    but WITHOUT ANY WARRANTY; without even the implied warranty of
    MERCHANTABILITY or FITNESS FOR A PARTICULAR PURPOSE.  See the
    GNU Lesser General Public License for more details.

    You should have received a copy of the GNU Lesser General Public License
    along with ethereum.js.  If not, see <http://www.gnu.org/licenses/>.
*/
/** @file config.js
 * @authors:
 *   Marek Kotewicz <marek@ethdev.com>
 * @date 2015
 */

/**
 * Utils
 * 
 * @module utils
 */

/**
 * Utility functions
 * 
 * @class [utils] config
 * @constructor
 */


/// required to define ETH_BIGNUMBER_ROUNDING_MODE
var BigNumber = require('bignumber.js');

var ETH_UNITS = [
    'wei',
    'kwei',
    'Mwei',
    'Gwei',
    'szabo',
    'finney',
    'femtoether',
    'picoether',
    'nanoether',
    'microether',
    'milliether',
    'nano',
    'micro',
    'milli',
    'ether',
    'grand',
    'Mether',
    'Gether',
    'Tether',
    'Pether',
    'Eether',
    'Zether',
    'Yether',
    'Nether',
    'Dether',
    'Vether',
    'Uether'
];

module.exports = {
    ETH_PADDING: 32,
    ETH_SIGNATURE_LENGTH: 4,
    ETH_UNITS: ETH_UNITS,
    ETH_BIGNUMBER_ROUNDING_MODE: { ROUNDING_MODE: BigNumber.ROUND_DOWN },
    ETH_POLLING_TIMEOUT: 1000/2,
    defaultBlock: 'latest',
    defaultAccount: undefined
};


<<<<<<< HEAD
},{"bignumber.js":"bignumber.js"}],5:[function(require,module,exports){
=======
},{"bignumber.js":"bignumber.js"}],16:[function(require,module,exports){
>>>>>>> e6c31f75
/*
    This file is part of ethereum.js.

    ethereum.js is free software: you can redistribute it and/or modify
    it under the terms of the GNU Lesser General Public License as published by
    the Free Software Foundation, either version 3 of the License, or
    (at your option) any later version.

    ethereum.js is distributed in the hope that it will be useful,
    but WITHOUT ANY WARRANTY; without even the implied warranty of
    MERCHANTABILITY or FITNESS FOR A PARTICULAR PURPOSE.  See the
    GNU Lesser General Public License for more details.

    You should have received a copy of the GNU Lesser General Public License
    along with ethereum.js.  If not, see <http://www.gnu.org/licenses/>.
*/
/** 
 * @file sha3.js
 * @author Marek Kotewicz <marek@ethdev.com>
 * @date 2015
 */


var utils = require('./utils');
var sha3 = require('crypto-js/sha3');

module.exports = function (str, isNew) {
    if (str.substr(0, 2) === '0x' && !isNew) {
        console.warn('requirement of using web3.fromAscii before sha3 is deprecated');
        console.warn('new usage: \'web3.sha3("hello")\'');
        console.warn('see https://github.com/ethereum/web3.js/pull/205');
        console.warn('if you need to hash hex value, you can do \'sha3("0xfff", true)\'');
        str = utils.toAscii(str);
    }

    return sha3(str, {
        outputLength: 256
    }).toString();
};


<<<<<<< HEAD
},{"./utils":6,"crypto-js/sha3":33}],6:[function(require,module,exports){
=======
},{"./utils":17,"crypto-js/sha3":44}],17:[function(require,module,exports){
>>>>>>> e6c31f75
/*
    This file is part of ethereum.js.

    ethereum.js is free software: you can redistribute it and/or modify
    it under the terms of the GNU Lesser General Public License as published by
    the Free Software Foundation, either version 3 of the License, or
    (at your option) any later version.

    ethereum.js is distributed in the hope that it will be useful,
    but WITHOUT ANY WARRANTY; without even the implied warranty of
    MERCHANTABILITY or FITNESS FOR A PARTICULAR PURPOSE.  See the
    GNU Lesser General Public License for more details.

    You should have received a copy of the GNU Lesser General Public License
    along with ethereum.js.  If not, see <http://www.gnu.org/licenses/>.
*/
/** 
 * @file utils.js
 * @author Marek Kotewicz <marek@ethdev.com>
 * @date 2015
 */

/**
 * Utils
 * 
 * @module utils
 */

/**
 * Utility functions
 * 
 * @class [utils] utils
 * @constructor
 */


var BigNumber = require('bignumber.js');

var unitMap = {
    'wei':          '1',
    'kwei':         '1000',
    'ada':          '1000',
    'femtoether':   '1000',
    'mwei':         '1000000',
    'babbage':      '1000000',
    'picoether':    '1000000',
    'gwei':         '1000000000',
    'shannon':      '1000000000',
    'nanoether':    '1000000000',
    'nano':         '1000000000',
    'szabo':        '1000000000000',
    'microether':   '1000000000000',
    'micro':        '1000000000000',
    'finney':       '1000000000000000',
    'milliether':    '1000000000000000',
    'milli':         '1000000000000000',
    'ether':        '1000000000000000000',
    'kether':       '1000000000000000000000',
    'grand':        '1000000000000000000000',
    'einstein':     '1000000000000000000000',
    'mether':       '1000000000000000000000000',
    'gether':       '1000000000000000000000000000',
    'tether':       '1000000000000000000000000000000'
};

/**
 * Should be called to pad string to expected length
 *
 * @method padLeft
 * @param {String} string to be padded
 * @param {Number} characters that result string should have
 * @param {String} sign, by default 0
 * @returns {String} right aligned string
 */
var padLeft = function (string, chars, sign) {
    return new Array(chars - string.length + 1).join(sign ? sign : "0") + string;
};

/**
 * Should be called to pad string to expected length
 *
 * @method padRight
 * @param {String} string to be padded
 * @param {Number} characters that result string should have
 * @param {String} sign, by default 0
 * @returns {String} right aligned string
 */
var padRight = function (string, chars, sign) {
    return string + (new Array(chars - string.length + 1).join(sign ? sign : "0"));
};

/** 
 * Should be called to get sting from it's hex representation
 * TODO: it should be called toUTF8
 *
 * @method toAscii
 * @param {String} string in hex
 * @returns {String} ascii string representation of hex value
 */
var toAscii = function(hex) {
// Find termination
    var str = "";
    var i = 0, l = hex.length;
    if (hex.substring(0, 2) === '0x') {
        i = 2;
    }
    for (; i < l; i+=2) {
        var code = parseInt(hex.substr(i, 2), 16);
        str += String.fromCharCode(code);
    }

    return decodeURIComponent(escape(str));
};
    
/**
 * Shold be called to get hex representation (prefixed by 0x) of ascii string 
 *
 * @method toHexNative
 * @param {String} string
 * @returns {String} hex representation of input string
 */
var toHexNative = function(str) {
    str = unescape(encodeURIComponent(str));
    var hex = "";
    for(var i = 0; i < str.length; i++) {
        var n = str.charCodeAt(i).toString(16);
        hex += n.length < 2 ? '0' + n : n;
    }

    return hex;
};

/**
 * Shold be called to get hex representation (prefixed by 0x) of ascii string 
 *
 * @method fromAscii
 * @param {String} string
 * @param {Number} optional padding
 * @returns {String} hex representation of input string
 */
var fromAscii = function(str, pad) {
    pad = pad === undefined ? 0 : pad;
    var hex = toHexNative(str);
    while (hex.length < pad*2)
        hex += "00";
    return "0x" + hex;
};

/**
 * Should be used to create full function/event name from json abi
 *
 * @method transformToFullName
 * @param {Object} json-abi
 * @return {String} full fnction/event name
 */
var transformToFullName = function (json) {
    if (json.name.indexOf('(') !== -1) {
        return json.name;
    }

    var typeName = json.inputs.map(function(i){return i.type; }).join();
    return json.name + '(' + typeName + ')';
};

/**
 * Should be called to get display name of contract function
 * 
 * @method extractDisplayName
 * @param {String} name of function/event
 * @returns {String} display name for function/event eg. multiply(uint256) -> multiply
 */
var extractDisplayName = function (name) {
    var length = name.indexOf('('); 
    return length !== -1 ? name.substr(0, length) : name;
};

/// @returns overloaded part of function/event name
var extractTypeName = function (name) {
    /// TODO: make it invulnerable
    var length = name.indexOf('(');
    return length !== -1 ? name.substr(length + 1, name.length - 1 - (length + 1)).replace(' ', '') : "";
};

/**
 * Converts value to it's decimal representation in string
 *
 * @method toDecimal
 * @param {String|Number|BigNumber}
 * @return {String}
 */
var toDecimal = function (value) {
    return toBigNumber(value).toNumber();
};

/**
 * Converts value to it's hex representation
 *
 * @method fromDecimal
 * @param {String|Number|BigNumber}
 * @return {String}
 */
var fromDecimal = function (value) {
    var number = toBigNumber(value);
    var result = number.toString(16);

    return number.lessThan(0) ? '-0x' + result.substr(1) : '0x' + result;
};

/**
 * Auto converts any given value into it's hex representation.
 *
 * And even stringifys objects before.
 *
 * @method toHex
 * @param {String|Number|BigNumber|Object}
 * @return {String}
 */
var toHex = function (val) {
    /*jshint maxcomplexity: 8 */

    if (isBoolean(val))
        return fromDecimal(+val);

    if (isBigNumber(val))
        return fromDecimal(val);

    if (isObject(val))
        return fromAscii(JSON.stringify(val));

    // if its a negative number, pass it through fromDecimal
    if (isString(val)) {
        if (val.indexOf('-0x') === 0)
            return fromDecimal(val);
        else if(val.indexOf('0x') === 0)
            return val;
        else if (!isFinite(val))
            return fromAscii(val);
    }

    return fromDecimal(val);
};

/**
 * Returns value of unit in Wei
 *
 * @method getValueOfUnit
 * @param {String} unit the unit to convert to, default ether
 * @returns {BigNumber} value of the unit (in Wei)
 * @throws error if the unit is not correct:w
 */
var getValueOfUnit = function (unit) {
    unit = unit ? unit.toLowerCase() : 'ether';
    var unitValue = unitMap[unit];
    if (unitValue === undefined) {
        throw new Error('This unit doesn\'t exists, please use the one of the following units' + JSON.stringify(unitMap, null, 2));
    }
    return new BigNumber(unitValue, 10);
};

/**
 * Takes a number of wei and converts it to any other ether unit.
 *
 * Possible units are:
 *   SI Short   SI Full        Effigy       Other
 * - kwei       femtoether     ada
 * - mwei       picoether      babbage
 * - gwei       nanoether      shannon      nano
 * - --         microether     szabo        micro
 * - --         milliether     finney       milli
 * - ether      --             --
 * - kether                    einstein     grand 
 * - mether
 * - gether
 * - tether
 *
 * @method fromWei
 * @param {Number|String} number can be a number, number string or a HEX of a decimal
 * @param {String} unit the unit to convert to, default ether
 * @return {String|Object} When given a BigNumber object it returns one as well, otherwise a number
*/
var fromWei = function(number, unit) {
    var returnValue = toBigNumber(number).dividedBy(getValueOfUnit(unit));

    return isBigNumber(number) ? returnValue : returnValue.toString(10); 
};

/**
 * Takes a number of a unit and converts it to wei.
 *
 * Possible units are:
 *   SI Short   SI Full        Effigy       Other
 * - kwei       femtoether     ada
 * - mwei       picoether      babbage       
 * - gwei       nanoether      shannon      nano
 * - --         microether     szabo        micro
 * - --         milliether     finney       milli
 * - ether      --             --
 * - kether                    einstein     grand 
 * - mether
 * - gether
 * - tether
 *
 * @method toWei
 * @param {Number|String|BigNumber} number can be a number, number string or a HEX of a decimal
 * @param {String} unit the unit to convert from, default ether
 * @return {String|Object} When given a BigNumber object it returns one as well, otherwise a number
*/
var toWei = function(number, unit) {
    var returnValue = toBigNumber(number).times(getValueOfUnit(unit));

    return isBigNumber(number) ? returnValue : returnValue.toString(10); 
};

/**
 * Takes an input and transforms it into an bignumber
 *
 * @method toBigNumber
 * @param {Number|String|BigNumber} a number, string, HEX string or BigNumber
 * @return {BigNumber} BigNumber
*/
var toBigNumber = function(number) {
    /*jshint maxcomplexity:5 */
    number = number || 0;
    if (isBigNumber(number))
        return number;

    if (isString(number) && (number.indexOf('0x') === 0 || number.indexOf('-0x') === 0)) {
        return new BigNumber(number.replace('0x',''), 16);
    }
   
    return new BigNumber(number.toString(10), 10);
};

/**
 * Takes and input transforms it into bignumber and if it is negative value, into two's complement
 *
 * @method toTwosComplement
 * @param {Number|String|BigNumber}
 * @return {BigNumber}
 */
var toTwosComplement = function (number) {
    var bigNumber = toBigNumber(number);
    if (bigNumber.lessThan(0)) {
        return new BigNumber("ffffffffffffffffffffffffffffffffffffffffffffffffffffffffffffffff", 16).plus(bigNumber).plus(1);
    }
    return bigNumber;
};

/**
 * Checks if the given string is strictly an address
 *
 * @method isStrictAddress
 * @param {String} address the given HEX adress
 * @return {Boolean}
*/
var isStrictAddress = function (address) {
    return /^0x[0-9a-f]{40}$/.test(address);
};

/**
 * Checks if the given string is an address
 *
 * @method isAddress
 * @param {String} address the given HEX adress
 * @return {Boolean}
*/
var isAddress = function (address) {
    return /^(0x)?[0-9a-f]{40}$/.test(address);
};

/**
 * Transforms given string to valid 20 bytes-length addres with 0x prefix
 *
 * @method toAddress
 * @param {String} address
 * @return {String} formatted address
 */
var toAddress = function (address) {
    if (isStrictAddress(address)) {
        return address;
    }
    
    if (/^[0-9a-f]{40}$/.test(address)) {
        return '0x' + address;
    }

    return '0x' + padLeft(toHex(address).substr(2), 40);
};


/**
 * Returns true if object is BigNumber, otherwise false
 *
 * @method isBigNumber
 * @param {Object}
 * @return {Boolean} 
 */
var isBigNumber = function (object) {
    return object instanceof BigNumber ||
        (object && object.constructor && object.constructor.name === 'BigNumber');
};

/**
 * Returns true if object is string, otherwise false
 * 
 * @method isString
 * @param {Object}
 * @return {Boolean}
 */
var isString = function (object) {
    return typeof object === 'string' ||
        (object && object.constructor && object.constructor.name === 'String');
};

/**
 * Returns true if object is function, otherwise false
 *
 * @method isFunction
 * @param {Object}
 * @return {Boolean}
 */
var isFunction = function (object) {
    return typeof object === 'function';
};

/**
 * Returns true if object is Objet, otherwise false
 *
 * @method isObject
 * @param {Object}
 * @return {Boolean}
 */
var isObject = function (object) {
    return typeof object === 'object';
};

/**
 * Returns true if object is boolean, otherwise false
 *
 * @method isBoolean
 * @param {Object}
 * @return {Boolean}
 */
var isBoolean = function (object) {
    return typeof object === 'boolean';
};

/**
 * Returns true if object is array, otherwise false
 *
 * @method isArray
 * @param {Object}
 * @return {Boolean}
 */
var isArray = function (object) {
    return object instanceof Array; 
};

/**
 * Returns true if given string is valid json object
 * 
 * @method isJson
 * @param {String}
 * @return {Boolean}
 */
var isJson = function (str) {
    try {
        return !!JSON.parse(str);
    } catch (e) {
        return false;
    }
};

/**
 * This method should be called to check if string is valid ethereum IBAN number
 * Supports direct and indirect IBANs
 *
 * @method isIBAN
 * @param {String}
 * @return {Boolean}
 */
var isIBAN = function (iban) {
    return /^XE[0-9]{2}(ETH[0-9A-Z]{13}|[0-9A-Z]{30})$/.test(iban);
};

module.exports = {
    padLeft: padLeft,
    padRight: padRight,
    toHex: toHex,
    toDecimal: toDecimal,
    fromDecimal: fromDecimal,
    toAscii: toAscii,
    fromAscii: fromAscii,
    transformToFullName: transformToFullName,
    extractDisplayName: extractDisplayName,
    extractTypeName: extractTypeName,
    toWei: toWei,
    fromWei: fromWei,
    toBigNumber: toBigNumber,
    toTwosComplement: toTwosComplement,
    toAddress: toAddress,
    isBigNumber: isBigNumber,
    isStrictAddress: isStrictAddress,
    isAddress: isAddress,
    isFunction: isFunction,
    isString: isString,
    isObject: isObject,
    isBoolean: isBoolean,
    isArray: isArray,
    isJson: isJson,
    isIBAN: isIBAN
};


<<<<<<< HEAD
},{"bignumber.js":"bignumber.js"}],7:[function(require,module,exports){
=======
},{"bignumber.js":"bignumber.js"}],18:[function(require,module,exports){
>>>>>>> e6c31f75
module.exports={
    "version": "0.9.2"
}

<<<<<<< HEAD
},{}],8:[function(require,module,exports){
=======
},{}],19:[function(require,module,exports){
>>>>>>> e6c31f75
/*
    This file is part of ethereum.js.

    ethereum.js is free software: you can redistribute it and/or modify
    it under the terms of the GNU Lesser General Public License as published by
    the Free Software Foundation, either version 3 of the License, or
    (at your option) any later version.

    ethereum.js is distributed in the hope that it will be useful,
    but WITHOUT ANY WARRANTY; without even the implied warranty of
    MERCHANTABILITY or FITNESS FOR A PARTICULAR PURPOSE.  See the
    GNU Lesser General Public License for more details.

    You should have received a copy of the GNU Lesser General Public License
    along with ethereum.js.  If not, see <http://www.gnu.org/licenses/>.
*/
/** @file web3.js
 * @authors:
 *   Jeffrey Wilcke <jeff@ethdev.com>
 *   Marek Kotewicz <marek@ethdev.com>
 *   Marian Oancea <marian@ethdev.com>
 *   Fabian Vogelsteller <fabian@ethdev.com>
 *   Gav Wood <g@ethdev.com>
 * @date 2014
 */

var version = require('./version.json');
var net = require('./web3/net');
var eth = require('./web3/eth');
var db = require('./web3/db');
var shh = require('./web3/shh');
var watches = require('./web3/watches');
var Filter = require('./web3/filter');
var utils = require('./utils/utils');
var formatters = require('./web3/formatters');
var RequestManager = require('./web3/requestmanager');
var c = require('./utils/config');
var Property = require('./web3/property');
var Batch = require('./web3/batch');
var sha3 = require('./utils/sha3');

var web3Properties = [
    new Property({
        name: 'version.client',
        getter: 'web3_clientVersion'
    }),
    new Property({
        name: 'version.network',
        getter: 'net_version',
        inputFormatter: utils.toDecimal
    }),
    new Property({
        name: 'version.ethereum',
        getter: 'eth_protocolVersion',
        inputFormatter: utils.toDecimal
    }),
    new Property({
        name: 'version.whisper',
        getter: 'shh_version',
        inputFormatter: utils.toDecimal
    })
];

/// creates methods in a given object based on method description on input
/// setups api calls for these methods
var setupMethods = function (obj, methods) {
    methods.forEach(function (method) {
        method.attachToObject(obj);
    });
};

/// creates properties in a given object based on properties description on input
/// setups api calls for these properties
var setupProperties = function (obj, properties) {
    properties.forEach(function (property) {
        property.attachToObject(obj);
    });
};

/// setups web3 object, and it's in-browser executed methods
var web3 = {};
web3.providers = {};
web3.currentProvider = null;
web3.version = {};
web3.version.api = version.version;
web3.eth = {};

/*jshint maxparams:4 */
web3.eth.filter = function (fil, callback) {
    return new Filter(fil, watches.eth(), formatters.outputLogFormatter, callback);
};
/*jshint maxparams:3 */

web3.shh = {};
web3.shh.filter = function (fil, callback) {
    return new Filter(fil, watches.shh(), formatters.outputPostFormatter, callback);
};
web3.net = {};
web3.db = {};
web3.setProvider = function (provider) {
    this.currentProvider = provider;
    RequestManager.getInstance().setProvider(provider);
};
web3.isConnected = function(){
     return (this.currentProvider && this.currentProvider.isConnected());
};
web3.reset = function () {
    RequestManager.getInstance().reset();
    c.defaultBlock = 'latest';
    c.defaultAccount = undefined;
};
web3.toHex = utils.toHex;
web3.toAscii = utils.toAscii;
web3.fromAscii = utils.fromAscii;
web3.toDecimal = utils.toDecimal;
web3.fromDecimal = utils.fromDecimal;
web3.toBigNumber = utils.toBigNumber;
web3.toWei = utils.toWei;
web3.fromWei = utils.fromWei;
web3.isAddress = utils.isAddress;
web3.isIBAN = utils.isIBAN;
web3.sha3 = sha3;
web3.createBatch = function () {
    return new Batch();
};

// ADD defaultblock
Object.defineProperty(web3.eth, 'defaultBlock', {
    get: function () {
        return c.defaultBlock;
    },
    set: function (val) {
        c.defaultBlock = val;
        return val;
    }
});

Object.defineProperty(web3.eth, 'defaultAccount', {
    get: function () {
        return c.defaultAccount;
    },
    set: function (val) {
        c.defaultAccount = val;
        return val;
    }
});


// EXTEND
web3._extend = function(extension){
    /*jshint maxcomplexity: 6 */

    if(extension.property && !web3[extension.property])
        web3[extension.property] = {};

    setupMethods(web3[extension.property] || web3, extension.methods || []);
    setupProperties(web3[extension.property] || web3, extension.properties || []);
};
web3._extend.formatters = formatters;
web3._extend.utils = utils;
web3._extend.Method = require('./web3/method');
web3._extend.Property = require('./web3/property');


/// setups all api methods
setupProperties(web3, web3Properties);
setupMethods(web3.net, net.methods);
setupProperties(web3.net, net.properties);
setupMethods(web3.eth, eth.methods);
setupProperties(web3.eth, eth.properties);
setupMethods(web3.db, db.methods);
setupMethods(web3.shh, shh.methods);

module.exports = web3;


<<<<<<< HEAD
},{"./utils/config":4,"./utils/sha3":5,"./utils/utils":6,"./version.json":7,"./web3/batch":10,"./web3/db":12,"./web3/eth":14,"./web3/filter":16,"./web3/formatters":17,"./web3/method":23,"./web3/net":25,"./web3/property":26,"./web3/requestmanager":27,"./web3/shh":28,"./web3/watches":30}],9:[function(require,module,exports){
=======
},{"./utils/config":15,"./utils/sha3":16,"./utils/utils":17,"./version.json":18,"./web3/batch":21,"./web3/db":23,"./web3/eth":25,"./web3/filter":27,"./web3/formatters":28,"./web3/method":34,"./web3/net":36,"./web3/property":37,"./web3/requestmanager":38,"./web3/shh":39,"./web3/watches":41}],20:[function(require,module,exports){
>>>>>>> e6c31f75
/*
    This file is part of ethereum.js.

    ethereum.js is free software: you can redistribute it and/or modify
    it under the terms of the GNU Lesser General Public License as published by
    the Free Software Foundation, either version 3 of the License, or
    (at your option) any later version.

    ethereum.js is distributed in the hope that it will be useful,
    but WITHOUT ANY WARRANTY; without even the implied warranty of
    MERCHANTABILITY or FITNESS FOR A PARTICULAR PURPOSE.  See the
    GNU Lesser General Public License for more details.

    You should have received a copy of the GNU Lesser General Public License
    along with ethereum.js.  If not, see <http://www.gnu.org/licenses/>.
*/
/** 
 * @file allevents.js
 * @author Marek Kotewicz <marek@ethdev.com>
 * @date 2014
 */

var sha3 = require('../utils/sha3');
var SolidityEvent = require('./event');
var formatters = require('./formatters');
var utils = require('../utils/utils');
var Filter = require('./filter');
var watches = require('./watches');

var AllSolidityEvents = function (json, address) {
    this._json = json;
    this._address = address;
};

AllSolidityEvents.prototype.encode = function (options) {
    options = options || {};
    var result = {};

    ['fromBlock', 'toBlock'].filter(function (f) {
        return options[f] !== undefined;
    }).forEach(function (f) {
        result[f] = formatters.inputBlockNumberFormatter(options[f]);
    });

    result.address = this._address;

    return result;
};

AllSolidityEvents.prototype.decode = function (data) {
    data.data = data.data || '';
    data.topics = data.topics || [];

    var eventTopic = data.topics[0].slice(2);
    var match = this._json.filter(function (j) {
        return eventTopic === sha3(utils.transformToFullName(j));
    })[0];

    if (!match) { // cannot find matching event?
        console.warn('cannot find event for log');
        return data;
    }

    var event = new SolidityEvent(match, this._address);
    return event.decode(data);
};

AllSolidityEvents.prototype.execute = function (options, callback) {

    if (utils.isFunction(arguments[arguments.length - 1])) {
        callback = arguments[arguments.length - 1];
        if(arguments.length === 1)
            options = null;
    }

    var o = this.encode(options);
    var formatter = this.decode.bind(this);
    return new Filter(o, watches.eth(), formatter, callback);
};

AllSolidityEvents.prototype.attachToContract = function (contract) {
    var execute = this.execute.bind(this);
    contract.allEvents = execute;
};

module.exports = AllSolidityEvents;


<<<<<<< HEAD
},{"../utils/sha3":5,"../utils/utils":6,"./event":15,"./filter":16,"./formatters":17,"./watches":30}],10:[function(require,module,exports){
=======
},{"../utils/sha3":16,"../utils/utils":17,"./event":26,"./filter":27,"./formatters":28,"./watches":41}],21:[function(require,module,exports){
>>>>>>> e6c31f75
/*
    This file is part of ethereum.js.

    ethereum.js is free software: you can redistribute it and/or modify
    it under the terms of the GNU Lesser General Public License as published by
    the Free Software Foundation, either version 3 of the License, or
    (at your option) any later version.

    ethereum.js is distributed in the hope that it will be useful,
    but WITHOUT ANY WARRANTY; without even the implied warranty of
    MERCHANTABILITY or FITNESS FOR A PARTICULAR PURPOSE.  See the
    GNU Lesser General Public License for more details.

    You should have received a copy of the GNU Lesser General Public License
    along with ethereum.js.  If not, see <http://www.gnu.org/licenses/>.
*/
/** 
 * @file batch.js
 * @author Marek Kotewicz <marek@ethdev.com>
 * @date 2015
 */

var RequestManager = require('./requestmanager');
var Jsonrpc = require('./jsonrpc');
var errors = require('./errors');

var Batch = function () {
    this.requests = [];
};

/**
 * Should be called to add create new request to batch request
 *
 * @method add
 * @param {Object} jsonrpc requet object
 */
Batch.prototype.add = function (request) {
    this.requests.push(request);
};

/**
 * Should be called to execute batch request
 *
 * @method execute
 */
Batch.prototype.execute = function () {
    var requests = this.requests;
    RequestManager.getInstance().sendBatch(requests, function (err, results) {
        results = results || [];
        requests.map(function (request, index) {
            return results[index] || {};
        }).forEach(function (result, index) {
            if (requests[index].callback) {

                if (!Jsonrpc.getInstance().isValidResponse(result)) {
                    return requests[index].callback(errors.InvalidResponse(result));
                }

                requests[index].callback(null, (requests[index].format ? requests[index].format(result.result) : result.result));
            }
        });
    }); 
};

module.exports = Batch;


<<<<<<< HEAD
},{"./errors":13,"./jsonrpc":22,"./requestmanager":27}],11:[function(require,module,exports){
=======
},{"./errors":24,"./jsonrpc":33,"./requestmanager":38}],22:[function(require,module,exports){
>>>>>>> e6c31f75
/*
    This file is part of ethereum.js.

    ethereum.js is free software: you can redistribute it and/or modify
    it under the terms of the GNU Lesser General Public License as published by
    the Free Software Foundation, either version 3 of the License, or
    (at your option) any later version.

    ethereum.js is distributed in the hope that it will be useful,
    but WITHOUT ANY WARRANTY; without even the implied warranty of
    MERCHANTABILITY or FITNESS FOR A PARTICULAR PURPOSE.  See the
    GNU Lesser General Public License for more details.

    You should have received a copy of the GNU Lesser General Public License
    along with ethereum.js.  If not, see <http://www.gnu.org/licenses/>.
*/
/** 
 * @file contract.js
 * @author Marek Kotewicz <marek@ethdev.com>
 * @date 2014
 */

var web3 = require('../web3'); 
var utils = require('../utils/utils');
var coder = require('../solidity/coder');
var SolidityEvent = require('./event');
var SolidityFunction = require('./function');
var AllEvents = require('./allevents');

/**
 * Should be called to encode constructor params
 *
 * @method encodeConstructorParams
 * @param {Array} abi
 * @param {Array} constructor params
 */
var encodeConstructorParams = function (abi, params) {
    return abi.filter(function (json) {
        return json.type === 'constructor' && json.inputs.length === params.length;
    }).map(function (json) {
        return json.inputs.map(function (input) {
            return input.type;
        });
    }).map(function (types) {
        return coder.encodeParams(types, params);
    })[0] || '';
};

/**
 * Should be called to add functions to contract object
 *
 * @method addFunctionsToContract
 * @param {Contract} contract
 * @param {Array} abi
 */
var addFunctionsToContract = function (contract, abi) {
    abi.filter(function (json) {
        return json.type === 'function';
    }).map(function (json) {
        return new SolidityFunction(json, contract.address);
    }).forEach(function (f) {
        f.attachToContract(contract);
    });
};

/**
 * Should be called to add events to contract object
 *
 * @method addEventsToContract
 * @param {Contract} contract
 * @param {Array} abi
 */
var addEventsToContract = function (contract, abi) {
    var events = abi.filter(function (json) {
        return json.type === 'event';
    });

    var All = new AllEvents(events, contract.address);
    All.attachToContract(contract);
    
    events.map(function (json) {
        return new SolidityEvent(json, contract.address);
    }).forEach(function (e) {
        e.attachToContract(contract);
    });
};

/**
 * Should be called to create new ContractFactory
 *
 * @method contract
 * @param {Array} abi
 * @returns {ContractFactory} new contract factory
 */
var contract = function (abi) {
    return new ContractFactory(abi);
};

/**
 * Should be called to check if the contract gets properly deployed on the blockchain.
 *
 * @method checkForContractAddress
 * @param {Object} contract
 * @param {Function} callback
 * @returns {Undefined}
 */
var checkForContractAddress = function(contract, abi, callback){
    var count = 0,
        callbackFired = false;

    // wait for receipt
    var filter = web3.eth.filter('latest', function(e){
        if(!e && !callbackFired) {
            count++;

            // console.log('Checking for contract address', count);

            // stop watching after 50 blocks (timeout)
            if(count > 50) {
                
                filter.stopWatching();
                callbackFired = true;

                if(callback)
                    callback(new Error('Contract transaction couldn\'t be found after 50 blocks'));
                else
                    throw new Error('Contract transaction couldn\'t be found after 50 blocks');


            } else {

                web3.eth.getTransactionReceipt(contract.transactionHash, function(e, receipt){
                    if(receipt && !callbackFired) {

                        web3.eth.getCode(receipt.contractAddress, function(e, code){
                            /*jshint maxcomplexity: 5 */

                            if(callbackFired)
                                return;
                            
                            filter.stopWatching();
                            callbackFired = true;

                            if(code.length > 2) {

                                // console.log('Contract code deployed!');

                                contract.address = receipt.contractAddress;

                                // attach events and methods
                                addFunctionsToContract(contract, abi);
                                addEventsToContract(contract, abi);

                                // call callback for the second time
                                if(callback)
                                    callback(null, contract);

                            } else {
                                if(callback)
                                    callback(new Error('The contract code couldn\'t be stored, please check your gas amount.'));
                                else
                                    throw new Error('The contract code couldn\'t be stored, please check your gas amount.');
                            }
                        });
                    }
                });
            }
        }
    });
};

/**
 * Should be called to create new ContractFactory instance
 *
 * @method ContractFactory
 * @param {Array} abi
 */
var ContractFactory = function (abi) {
    this.abi = abi;
};

/**
 * Should be called to create new contract on a blockchain
 * 
 * @method new
 * @param {Any} contract constructor param1 (optional)
 * @param {Any} contract constructor param2 (optional)
 * @param {Object} contract transaction object (required)
 * @param {Function} callback
 * @returns {Contract} returns contract instance
 */
ContractFactory.prototype.new = function () {
    var _this = this;
    var contract = new Contract(this.abi);

    // parse arguments
    var options = {}; // required!
    var callback;

    var args = Array.prototype.slice.call(arguments);
    if (utils.isFunction(args[args.length - 1])) {
        callback = args.pop();
    }

    var last = args[args.length - 1];
    if (utils.isObject(last) && !utils.isArray(last)) {
        options = args.pop();
    }

    // throw an error if there are no options

    var bytes = encodeConstructorParams(this.abi, args);
    options.data += bytes;


    if(callback) {

        // wait for the contract address adn check if the code was deployed
        web3.eth.sendTransaction(options, function (err, hash) {
            if (err) {
                callback(err);
            } else {
                // add the transaction hash
                contract.transactionHash = hash;

                // call callback for the first time
                callback(null, contract);

                checkForContractAddress(contract, _this.abi, callback);
            }
        });
    } else {
        var hash = web3.eth.sendTransaction(options);
        // add the transaction hash
        contract.transactionHash = hash;
        checkForContractAddress(contract, _this.abi);
    }

    return contract;
};

/**
 * Should be called to get access to existing contract on a blockchain
 *
 * @method at
 * @param {Address} contract address (required)
 * @param {Function} callback {optional)
 * @returns {Contract} returns contract if no callback was passed,
 * otherwise calls callback function (err, contract)
 */
ContractFactory.prototype.at = function (address, callback) {
    var contract = new Contract(this.abi, address);
    // TODO: address is required

    // attach functions
    addFunctionsToContract(contract, this.abi);
    addEventsToContract(contract, this.abi);
    
    if (callback) {
        callback(null, contract);
    } 
    return contract;
};

/**
 * Should be called to create new contract instance
 *
 * @method Contract
 * @param {Array} abi
 * @param {Address} contract address
 */
var Contract = function (abi, address) {
    this.address = address;
};

module.exports = contract;


<<<<<<< HEAD
},{"../solidity/coder":1,"../utils/utils":6,"../web3":8,"./allevents":9,"./event":15,"./function":18}],12:[function(require,module,exports){
=======
},{"../solidity/coder":4,"../utils/utils":17,"../web3":19,"./allevents":20,"./event":26,"./function":29}],23:[function(require,module,exports){
>>>>>>> e6c31f75
/*
    This file is part of ethereum.js.

    ethereum.js is free software: you can redistribute it and/or modify
    it under the terms of the GNU Lesser General Public License as published by
    the Free Software Foundation, either version 3 of the License, or
    (at your option) any later version.

    ethereum.js is distributed in the hope that it will be useful,
    but WITHOUT ANY WARRANTY; without even the implied warranty of
    MERCHANTABILITY or FITNESS FOR A PARTICULAR PURPOSE.  See the
    GNU Lesser General Public License for more details.

    You should have received a copy of the GNU Lesser General Public License
    along with ethereum.js.  If not, see <http://www.gnu.org/licenses/>.
*/
/** @file db.js
 * @authors:
 *   Marek Kotewicz <marek@ethdev.com>
 * @date 2015
 */

var Method = require('./method');

var putString = new Method({
    name: 'putString',
    call: 'db_putString',
    params: 3
});


var getString = new Method({
    name: 'getString',
    call: 'db_getString',
    params: 2
});

var putHex = new Method({
    name: 'putHex',
    call: 'db_putHex',
    params: 3
});

var getHex = new Method({
    name: 'getHex',
    call: 'db_getHex',
    params: 2
});

var methods = [
    putString, getString, putHex, getHex
];

module.exports = {
    methods: methods
};

<<<<<<< HEAD
},{"./method":23}],13:[function(require,module,exports){
=======
},{"./method":34}],24:[function(require,module,exports){
>>>>>>> e6c31f75
/*
    This file is part of ethereum.js.

    ethereum.js is free software: you can redistribute it and/or modify
    it under the terms of the GNU Lesser General Public License as published by
    the Free Software Foundation, either version 3 of the License, or
    (at your option) any later version.

    ethereum.js is distributed in the hope that it will be useful,
    but WITHOUT ANY WARRANTY; without even the implied warranty of
    MERCHANTABILITY or FITNESS FOR A PARTICULAR PURPOSE.  See the
    GNU Lesser General Public License for more details.

    You should have received a copy of the GNU Lesser General Public License
    along with ethereum.js.  If not, see <http://www.gnu.org/licenses/>.
*/
/** 
 * @file errors.js
 * @author Marek Kotewicz <marek@ethdev.com>
 * @date 2015
 */

module.exports = {
    InvalidNumberOfParams: function () {
        return new Error('Invalid number of input parameters');
    },
    InvalidConnection: function (host){
        return new Error('CONNECTION ERROR: Couldn\'t connect to node '+ host +', is it running?');
    },
    InvalidProvider: function () {
        return new Error('Providor not set or invalid');
    },
    InvalidResponse: function (result){
        var message = !!result && !!result.error && !!result.error.message ? result.error.message : 'Invalid JSON RPC response: '+ result;
        return new Error(message);
    }
};


<<<<<<< HEAD
},{}],14:[function(require,module,exports){
=======
},{}],25:[function(require,module,exports){
>>>>>>> e6c31f75
/*
    This file is part of ethereum.js.

    ethereum.js is free software: you can redistribute it and/or modify
    it under the terms of the GNU Lesser General Public License as published by
    the Free Software Foundation, either version 3 of the License, or
    (at your option) any later version.

    ethereum.js is distributed in the hope that it will be useful,
    but WITHOUT ANY WARRANTY; without even the implied warranty of
    MERCHANTABILITY or FITNESS FOR A PARTICULAR PURPOSE.  See the
    GNU Lesser General Public License for more details.

    You should have received a copy of the GNU Lesser General Public License
    along with ethereum.js.  If not, see <http://www.gnu.org/licenses/>.
*/
/**
 * @file eth.js
 * @author Marek Kotewicz <marek@ethdev.com>
 * @author Fabian Vogelsteller <fabian@ethdev.com>
 * @date 2015
 */

/**
 * Web3
 *
 * @module web3
 */

/**
 * Eth methods and properties
 *
 * An example method object can look as follows:
 *
 *      {
 *      name: 'getBlock',
 *      call: blockCall,
 *      params: 2,
 *      outputFormatter: formatters.outputBlockFormatter,
 *      inputFormatter: [ // can be a formatter funciton or an array of functions. Where each item in the array will be used for one parameter
 *           utils.toHex, // formats paramter 1
 *           function(param){ return !!param; } // formats paramter 2
 *         ]
 *       },
 *
 * @class [web3] eth
 * @constructor
 */

"use strict";

var formatters = require('./formatters');
var utils = require('../utils/utils');
var Method = require('./method');
var Property = require('./property');

var blockCall = function (args) {
    return (utils.isString(args[0]) && args[0].indexOf('0x') === 0) ? "eth_getBlockByHash" : "eth_getBlockByNumber";
};

var transactionFromBlockCall = function (args) {
    return (utils.isString(args[0]) && args[0].indexOf('0x') === 0) ? 'eth_getTransactionByBlockHashAndIndex' : 'eth_getTransactionByBlockNumberAndIndex';
};

var uncleCall = function (args) {
    return (utils.isString(args[0]) && args[0].indexOf('0x') === 0) ? 'eth_getUncleByBlockHashAndIndex' : 'eth_getUncleByBlockNumberAndIndex';
};

var getBlockTransactionCountCall = function (args) {
    return (utils.isString(args[0]) && args[0].indexOf('0x') === 0) ? 'eth_getBlockTransactionCountByHash' : 'eth_getBlockTransactionCountByNumber';
};

var uncleCountCall = function (args) {
    return (utils.isString(args[0]) && args[0].indexOf('0x') === 0) ? 'eth_getUncleCountByBlockHash' : 'eth_getUncleCountByBlockNumber';
};

/// @returns an array of objects describing web3.eth api methods

var getBalance = new Method({
    name: 'getBalance',
    call: 'eth_getBalance',
    params: 2,
    inputFormatter: [utils.toAddress, formatters.inputDefaultBlockNumberFormatter],
    outputFormatter: formatters.outputBigNumberFormatter
});

var getStorageAt = new Method({
    name: 'getStorageAt',
    call: 'eth_getStorageAt',
    params: 3,
    inputFormatter: [null, utils.toHex, formatters.inputDefaultBlockNumberFormatter]
});

var getCode = new Method({
    name: 'getCode',
    call: 'eth_getCode',
    params: 2,
    inputFormatter: [utils.toAddress, formatters.inputDefaultBlockNumberFormatter]
});

var getBlock = new Method({
    name: 'getBlock',
    call: blockCall,
    params: 2,
    inputFormatter: [formatters.inputBlockNumberFormatter, function (val) { return !!val; }],
    outputFormatter: formatters.outputBlockFormatter
});

var getUncle = new Method({
    name: 'getUncle',
    call: uncleCall,
    params: 2,
    inputFormatter: [formatters.inputBlockNumberFormatter, utils.toHex],
    outputFormatter: formatters.outputBlockFormatter,

});

var getCompilers = new Method({
    name: 'getCompilers',
    call: 'eth_getCompilers',
    params: 0
});

var getBlockTransactionCount = new Method({
    name: 'getBlockTransactionCount',
    call: getBlockTransactionCountCall,
    params: 1,
    inputFormatter: [formatters.inputBlockNumberFormatter],
    outputFormatter: utils.toDecimal
});

var getBlockUncleCount = new Method({
    name: 'getBlockUncleCount',
    call: uncleCountCall,
    params: 1,
    inputFormatter: [formatters.inputBlockNumberFormatter],
    outputFormatter: utils.toDecimal
});

var getTransaction = new Method({
    name: 'getTransaction',
    call: 'eth_getTransactionByHash',
    params: 1,
    outputFormatter: formatters.outputTransactionFormatter
});

var getTransactionFromBlock = new Method({
    name: 'getTransactionFromBlock',
    call: transactionFromBlockCall,
    params: 2,
    inputFormatter: [formatters.inputBlockNumberFormatter, utils.toHex],
    outputFormatter: formatters.outputTransactionFormatter
});

var getTransactionReceipt = new Method({
    name: 'getTransactionReceipt',
    call: 'eth_getTransactionReceipt',
    params: 1,
    outputFormatter: formatters.outputTransactionReceiptFormatter
});

var getTransactionCount = new Method({
    name: 'getTransactionCount',
    call: 'eth_getTransactionCount',
    params: 2,
    inputFormatter: [null, formatters.inputDefaultBlockNumberFormatter],
    outputFormatter: utils.toDecimal
});

var sendRawTransaction = new Method({
    name: 'sendRawTransaction',
    call: 'eth_sendRawTransaction',
    params: 1,
    inputFormatter: [null]
});

var sendTransaction = new Method({
    name: 'sendTransaction',
    call: 'eth_sendTransaction',
    params: 1,
    inputFormatter: [formatters.inputTransactionFormatter]
});

var call = new Method({
    name: 'call',
    call: 'eth_call',
    params: 2,
    inputFormatter: [formatters.inputTransactionFormatter, formatters.inputDefaultBlockNumberFormatter]
});

var estimateGas = new Method({
    name: 'estimateGas',
    call: 'eth_estimateGas',
    params: 1,
    inputFormatter: [formatters.inputTransactionFormatter],
    outputFormatter: utils.toDecimal
});

var compileSolidity = new Method({
    name: 'compile.solidity',
    call: 'eth_compileSolidity',
    params: 1
});

var compileLLL = new Method({
    name: 'compile.lll',
    call: 'eth_compileLLL',
    params: 1
});

var compileSerpent = new Method({
    name: 'compile.serpent',
    call: 'eth_compileSerpent',
    params: 1
});

var submitWork = new Method({
    name: 'submitWork',
    call: 'eth_submitWork',
    params: 3
});

var getWork = new Method({
    name: 'getWork',
    call: 'eth_getWork',
    params: 0
});

var methods = [
    getBalance,
    getStorageAt,
    getCode,
    getBlock,
    getUncle,
    getCompilers,
    getBlockTransactionCount,
    getBlockUncleCount,
    getTransaction,
    getTransactionFromBlock,
    getTransactionReceipt,
    getTransactionCount,
    call,
    estimateGas,
    sendRawTransaction,
    sendTransaction,
    compileSolidity,
    compileLLL,
    compileSerpent,
    submitWork,
    getWork
];

/// @returns an array of objects describing web3.eth api properties



var properties = [
    new Property({
        name: 'coinbase',
        getter: 'eth_coinbase'
    }),
    new Property({
        name: 'mining',
        getter: 'eth_mining'
    }),
    new Property({
        name: 'hashrate',
        getter: 'eth_hashrate',
        outputFormatter: utils.toDecimal
    }),
    new Property({
        name: 'gasPrice',
        getter: 'eth_gasPrice',
        outputFormatter: formatters.outputBigNumberFormatter
    }),
    new Property({
        name: 'accounts',
        getter: 'eth_accounts'
    }),
    new Property({
        name: 'blockNumber',
        getter: 'eth_blockNumber',
        outputFormatter: utils.toDecimal
    })
];

module.exports = {
    methods: methods,
    properties: properties
};


<<<<<<< HEAD
},{"../utils/utils":6,"./formatters":17,"./method":23,"./property":26}],15:[function(require,module,exports){
=======
},{"../utils/utils":17,"./formatters":28,"./method":34,"./property":37}],26:[function(require,module,exports){
>>>>>>> e6c31f75
/*
    This file is part of ethereum.js.

    ethereum.js is free software: you can redistribute it and/or modify
    it under the terms of the GNU Lesser General Public License as published by
    the Free Software Foundation, either version 3 of the License, or
    (at your option) any later version.

    ethereum.js is distributed in the hope that it will be useful,
    but WITHOUT ANY WARRANTY; without even the implied warranty of
    MERCHANTABILITY or FITNESS FOR A PARTICULAR PURPOSE.  See the
    GNU Lesser General Public License for more details.

    You should have received a copy of the GNU Lesser General Public License
    along with ethereum.js.  If not, see <http://www.gnu.org/licenses/>.
*/
/** 
 * @file event.js
 * @author Marek Kotewicz <marek@ethdev.com>
 * @date 2014
 */

var utils = require('../utils/utils');
var coder = require('../solidity/coder');
var formatters = require('./formatters');
var sha3 = require('../utils/sha3');
var Filter = require('./filter');
var watches = require('./watches');

/**
 * This prototype should be used to create event filters
 */
var SolidityEvent = function (json, address) {
    this._params = json.inputs;
    this._name = utils.transformToFullName(json);
    this._address = address;
    this._anonymous = json.anonymous;
};

/**
 * Should be used to get filtered param types
 *
 * @method types
 * @param {Bool} decide if returned typed should be indexed
 * @return {Array} array of types
 */
SolidityEvent.prototype.types = function (indexed) {
    return this._params.filter(function (i) {
        return i.indexed === indexed;
    }).map(function (i) {
        return i.type;
    });
};

/**
 * Should be used to get event display name
 *
 * @method displayName
 * @return {String} event display name
 */
SolidityEvent.prototype.displayName = function () {
    return utils.extractDisplayName(this._name);
};

/**
 * Should be used to get event type name
 *
 * @method typeName
 * @return {String} event type name
 */
SolidityEvent.prototype.typeName = function () {
    return utils.extractTypeName(this._name);
};

/**
 * Should be used to get event signature
 *
 * @method signature
 * @return {String} event signature
 */
SolidityEvent.prototype.signature = function () {
    return sha3(this._name);
};

/**
 * Should be used to encode indexed params and options to one final object
 * 
 * @method encode
 * @param {Object} indexed
 * @param {Object} options
 * @return {Object} everything combined together and encoded
 */
SolidityEvent.prototype.encode = function (indexed, options) {
    indexed = indexed || {};
    options = options || {};
    var result = {};

    ['fromBlock', 'toBlock'].filter(function (f) {
        return options[f] !== undefined;
    }).forEach(function (f) {
        result[f] = formatters.inputBlockNumberFormatter(options[f]);
    });

    result.topics = [];

    result.address = this._address;
    if (!this._anonymous) {
        result.topics.push('0x' + this.signature());
    }

    var indexedTopics = this._params.filter(function (i) {
        return i.indexed === true;
    }).map(function (i) {
        var value = indexed[i.name];
        if (value === undefined || value === null) {
            return null;
        }
        
        if (utils.isArray(value)) {
            return value.map(function (v) {
                return '0x' + coder.encodeParam(i.type, v);
            });
        }
        return '0x' + coder.encodeParam(i.type, value);
    });

    result.topics = result.topics.concat(indexedTopics);

    return result;
};

/**
 * Should be used to decode indexed params and options
 *
 * @method decode
 * @param {Object} data
 * @return {Object} result object with decoded indexed && not indexed params
 */
SolidityEvent.prototype.decode = function (data) {
 
    data.data = data.data || '';
    data.topics = data.topics || [];

    var argTopics = this._anonymous ? data.topics : data.topics.slice(1);
    var indexedData = argTopics.map(function (topics) { return topics.slice(2); }).join("");
    var indexedParams = coder.decodeParams(this.types(true), indexedData); 

    var notIndexedData = data.data.slice(2);
    var notIndexedParams = coder.decodeParams(this.types(false), notIndexedData);
    
    var result = formatters.outputLogFormatter(data);
    result.event = this.displayName();
    result.address = data.address;

    result.args = this._params.reduce(function (acc, current) {
        acc[current.name] = current.indexed ? indexedParams.shift() : notIndexedParams.shift();
        return acc;
    }, {});

    delete result.data;
    delete result.topics;

    return result;
};

/**
 * Should be used to create new filter object from event
 *
 * @method execute
 * @param {Object} indexed
 * @param {Object} options
 * @return {Object} filter object
 */
SolidityEvent.prototype.execute = function (indexed, options, callback) {

    if (utils.isFunction(arguments[arguments.length - 1])) {
        callback = arguments[arguments.length - 1];
        if(arguments.length === 2)
            options = null;
        if(arguments.length === 1) {
            options = null;
            indexed = {};
        }
    }
    
    var o = this.encode(indexed, options);
    var formatter = this.decode.bind(this);
    return new Filter(o, watches.eth(), formatter, callback);
};

/**
 * Should be used to attach event to contract object
 *
 * @method attachToContract
 * @param {Contract}
 */
SolidityEvent.prototype.attachToContract = function (contract) {
    var execute = this.execute.bind(this);
    var displayName = this.displayName();
    if (!contract[displayName]) {
        contract[displayName] = execute;
    }
    contract[displayName][this.typeName()] = this.execute.bind(this, contract);
};

module.exports = SolidityEvent;


<<<<<<< HEAD
},{"../solidity/coder":1,"../utils/sha3":5,"../utils/utils":6,"./filter":16,"./formatters":17,"./watches":30}],16:[function(require,module,exports){
=======
},{"../solidity/coder":4,"../utils/sha3":16,"../utils/utils":17,"./filter":27,"./formatters":28,"./watches":41}],27:[function(require,module,exports){
>>>>>>> e6c31f75
/*
    This file is part of ethereum.js.

    ethereum.js is free software: you can redistribute it and/or modify
    it under the terms of the GNU Lesser General Public License as published by
    the Free Software Foundation, either version 3 of the License, or
    (at your option) any later version.

    ethereum.js is distributed in the hope that it will be useful,
    but WITHOUT ANY WARRANTY; without even the implied warranty of
    MERCHANTABILITY or FITNESS FOR A PARTICULAR PURPOSE.  See the
    GNU Lesser General Public License for more details.

    You should have received a copy of the GNU Lesser General Public License
    along with ethereum.js.  If not, see <http://www.gnu.org/licenses/>.
*/
/** @file filter.js
 * @authors:
 *   Jeffrey Wilcke <jeff@ethdev.com>
 *   Marek Kotewicz <marek@ethdev.com>
 *   Marian Oancea <marian@ethdev.com>
 *   Fabian Vogelsteller <fabian@ethdev.com>
 *   Gav Wood <g@ethdev.com>
 * @date 2014
 */

var RequestManager = require('./requestmanager');
var formatters = require('./formatters');
var utils = require('../utils/utils');

/**
* Converts a given topic to a hex string, but also allows null values.
*
* @param {Mixed} value
* @return {String}
*/
var toTopic = function(value){

    if(value === null || typeof value === 'undefined')
        return null;

    value = String(value);

    if(value.indexOf('0x') === 0)
        return value;
    else
        return utils.fromAscii(value);
};

/// This method should be called on options object, to verify deprecated properties && lazy load dynamic ones
/// @param should be string or object
/// @returns options string or object
var getOptions = function (options) {

    if (utils.isString(options)) {
        return options;
    } 

    options = options || {};

    // make sure topics, get converted to hex
    options.topics = options.topics || [];
    options.topics = options.topics.map(function(topic){
        return (utils.isArray(topic)) ? topic.map(toTopic) : toTopic(topic);
    });

    // lazy load
    return {
        topics: options.topics,
        to: options.to,
        address: options.address,
        fromBlock: formatters.inputBlockNumberFormatter(options.fromBlock),
        toBlock: formatters.inputBlockNumberFormatter(options.toBlock) 
    }; 
};

/**
Adds the callback and sets up the methods, to iterate over the results.

@method getLogsAtStart
@param {Object} self
@param {funciton} 
*/
var getLogsAtStart = function(self, callback){
    // call getFilterLogs for the first watch callback start
    if (!utils.isString(self.options)) {
        self.get(function (err, messages) {
            // don't send all the responses to all the watches again... just to self one
            if (err) {
                callback(err);
            }

            if(utils.isArray(messages)) {
                messages.forEach(function (message) {
                    callback(null, message);
                });
            }
        });
    }
};

/**
Adds the callback and sets up the methods, to iterate over the results.

@method pollFilter
@param {Object} self
*/
var pollFilter = function(self) {

    var onMessage = function (error, messages) {
        if (error) {
            return self.callbacks.forEach(function (callback) {
                callback(error);
            });
        }

        messages.forEach(function (message) {
            message = self.formatter ? self.formatter(message) : message;
            self.callbacks.forEach(function (callback) {
                callback(null, message);
            });
        });
    };

    RequestManager.getInstance().startPolling({
        method: self.implementation.poll.call,
        params: [self.filterId],
    }, self.filterId, onMessage, self.stopWatching.bind(self));

};

var Filter = function (options, methods, formatter, callback) {
    var self = this;
    var implementation = {};
    methods.forEach(function (method) {
        method.attachToObject(implementation);
    });
    this.options = getOptions(options);
    this.implementation = implementation;
    this.filterId = null;
    this.callbacks = [];
    this.pollFilters = [];
    this.formatter = formatter;
    this.implementation.newFilter(this.options, function(error, id){
        if(error) {
            self.callbacks.forEach(function(cb){
                cb(error);
            });
        } else {
            self.filterId = id;

            // get filter logs for the already existing watch calls
            self.callbacks.forEach(function(cb){
                getLogsAtStart(self, cb);
            });
            if(self.callbacks.length > 0)
                pollFilter(self);

            // start to watch immediately
            if(callback) {
                return self.watch(callback);
            }
        }
    });

    return this;
};

Filter.prototype.watch = function (callback) {
    this.callbacks.push(callback);

    if(this.filterId) {
        getLogsAtStart(this, callback);
        pollFilter(this);
    }

    return this;
};

Filter.prototype.stopWatching = function () {
    RequestManager.getInstance().stopPolling(this.filterId);
    // remove filter async
    this.implementation.uninstallFilter(this.filterId, function(){});
    this.callbacks = [];
};

Filter.prototype.get = function (callback) {
    var self = this;
    if (utils.isFunction(callback)) {
        this.implementation.getLogs(this.filterId, function(err, res){
            if (err) {
                callback(err);
            } else {
                callback(null, res.map(function (log) {
                    return self.formatter ? self.formatter(log) : log;
                }));
            }
        });
    } else {
        var logs = this.implementation.getLogs(this.filterId);
        return logs.map(function (log) {
            return self.formatter ? self.formatter(log) : log;
        });
    }

    return this;
};

module.exports = Filter;


<<<<<<< HEAD
},{"../utils/utils":6,"./formatters":17,"./requestmanager":27}],17:[function(require,module,exports){
=======
},{"../utils/utils":17,"./formatters":28,"./requestmanager":38}],28:[function(require,module,exports){
>>>>>>> e6c31f75
/*
    This file is part of ethereum.js.

    ethereum.js is free software: you can redistribute it and/or modify
    it under the terms of the GNU Lesser General Public License as published by
    the Free Software Foundation, either version 3 of the License, or
    (at your option) any later version.

    ethereum.js is distributed in the hope that it will be useful,
    but WITHOUT ANY WARRANTY; without even the implied warranty of
    MERCHANTABILITY or FITNESS FOR A PARTICULAR PURPOSE.  See the
    GNU Lesser General Public License for more details.

    You should have received a copy of the GNU Lesser General Public License
    along with ethereum.js.  If not, see <http://www.gnu.org/licenses/>.
*/
/** 
 * @file formatters.js
 * @author Marek Kotewicz <marek@ethdev.com>
 * @author Fabian Vogelsteller <fabian@ethdev.com>
 * @date 2015
 */

var utils = require('../utils/utils');
var config = require('../utils/config');

/**
 * Should the format output to a big number
 *
 * @method outputBigNumberFormatter
 * @param {String|Number|BigNumber}
 * @returns {BigNumber} object
 */
var outputBigNumberFormatter = function (number) {
    return utils.toBigNumber(number);
};

var isPredefinedBlockNumber = function (blockNumber) {
    return blockNumber === 'latest' || blockNumber === 'pending' || blockNumber === 'earliest';
};

var inputDefaultBlockNumberFormatter = function (blockNumber) {
    if (blockNumber === undefined) {
        return config.defaultBlock;
    }
    return inputBlockNumberFormatter(blockNumber);
};

var inputBlockNumberFormatter = function (blockNumber) {
    if (blockNumber === undefined) {
        return undefined;
    } else if (isPredefinedBlockNumber(blockNumber)) {
        return blockNumber;
    }
    return utils.toHex(blockNumber);
};

/**
 * Formats the input of a transaction and converts all values to HEX
 *
 * @method inputTransactionFormatter
 * @param {Object} transaction options
 * @returns object
*/
var inputTransactionFormatter = function (options){

    options.from = options.from || config.defaultAccount;

    // make code -> data
    if (options.code) {
        options.data = options.code;
        delete options.code;
    }

    ['gasPrice', 'gas', 'value', 'nonce'].filter(function (key) {
        return options[key] !== undefined;
    }).forEach(function(key){
        options[key] = utils.fromDecimal(options[key]);
    });

    return options; 
};

/**
 * Formats the output of a transaction to its proper values
 * 
 * @method outputTransactionFormatter
 * @param {Object} tx
 * @returns {Object}
*/
var outputTransactionFormatter = function (tx){
    if(tx.blockNumber !== null)
        tx.blockNumber = utils.toDecimal(tx.blockNumber);
    if(tx.transactionIndex !== null)
        tx.transactionIndex = utils.toDecimal(tx.transactionIndex);
    tx.nonce = utils.toDecimal(tx.nonce);
    tx.gas = utils.toDecimal(tx.gas);
    tx.gasPrice = utils.toBigNumber(tx.gasPrice);
    tx.value = utils.toBigNumber(tx.value);
    return tx;
};

/**
 * Formats the output of a transaction receipt to its proper values
 * 
 * @method outputTransactionReceiptFormatter
 * @param {Object} receipt
 * @returns {Object}
*/
var outputTransactionReceiptFormatter = function (receipt){
    if(receipt.blockNumber !== null)
        receipt.blockNumber = utils.toDecimal(receipt.blockNumber);
    if(receipt.transactionIndex !== null)
        receipt.transactionIndex = utils.toDecimal(receipt.transactionIndex);
    receipt.cumulativeGasUsed = utils.toDecimal(receipt.cumulativeGasUsed);
    receipt.gasUsed = utils.toDecimal(receipt.gasUsed);

    if(utils.isArray(receipt.logs)) {
        receipt.logs = receipt.logs.map(function(log){
            return outputLogFormatter(log);
        });
    }

    return receipt;
};

/**
 * Formats the output of a block to its proper values
 *
 * @method outputBlockFormatter
 * @param {Object} block 
 * @returns {Object}
*/
var outputBlockFormatter = function(block) {

    // transform to number
    block.gasLimit = utils.toDecimal(block.gasLimit);
    block.gasUsed = utils.toDecimal(block.gasUsed);
    block.size = utils.toDecimal(block.size);
    block.timestamp = utils.toDecimal(block.timestamp);
    if(block.number !== null)
        block.number = utils.toDecimal(block.number);

    block.difficulty = utils.toBigNumber(block.difficulty);
    block.totalDifficulty = utils.toBigNumber(block.totalDifficulty);

    if (utils.isArray(block.transactions)) {
        block.transactions.forEach(function(item){
            if(!utils.isString(item))
                return outputTransactionFormatter(item);
        });
    }

    return block;
};

/**
 * Formats the output of a log
 * 
 * @method outputLogFormatter
 * @param {Object} log object
 * @returns {Object} log
*/
var outputLogFormatter = function(log) {
    if(log.blockNumber !== null)
        log.blockNumber = utils.toDecimal(log.blockNumber);
    if(log.transactionIndex !== null)
        log.transactionIndex = utils.toDecimal(log.transactionIndex);
    if(log.logIndex !== null)
        log.logIndex = utils.toDecimal(log.logIndex);

    return log;
};

/**
 * Formats the input of a whisper post and converts all values to HEX
 *
 * @method inputPostFormatter
 * @param {Object} transaction object
 * @returns {Object}
*/
var inputPostFormatter = function(post) {

    post.payload = utils.toHex(post.payload);
    post.ttl = utils.fromDecimal(post.ttl);
    post.workToProve = utils.fromDecimal(post.workToProve);
    post.priority = utils.fromDecimal(post.priority);

    // fallback
    if (!utils.isArray(post.topics)) {
        post.topics = post.topics ? [post.topics] : [];
    }

    // format the following options
    post.topics = post.topics.map(function(topic){
        return utils.fromAscii(topic);
    });

    return post; 
};

/**
 * Formats the output of a received post message
 *
 * @method outputPostFormatter
 * @param {Object}
 * @returns {Object}
 */
var outputPostFormatter = function(post){

    post.expiry = utils.toDecimal(post.expiry);
    post.sent = utils.toDecimal(post.sent);
    post.ttl = utils.toDecimal(post.ttl);
    post.workProved = utils.toDecimal(post.workProved);
    post.payloadRaw = post.payload;
    post.payload = utils.toAscii(post.payload);

    if (utils.isJson(post.payload)) {
        post.payload = JSON.parse(post.payload);
    }

    // format the following options
    if (!post.topics) {
        post.topics = [];
    }
    post.topics = post.topics.map(function(topic){
        return utils.toAscii(topic);
    });

    return post;
};

module.exports = {
    inputDefaultBlockNumberFormatter: inputDefaultBlockNumberFormatter,
    inputBlockNumberFormatter: inputBlockNumberFormatter,
    inputTransactionFormatter: inputTransactionFormatter,
    inputPostFormatter: inputPostFormatter,
    outputBigNumberFormatter: outputBigNumberFormatter,
    outputTransactionFormatter: outputTransactionFormatter,
    outputTransactionReceiptFormatter: outputTransactionReceiptFormatter,
    outputBlockFormatter: outputBlockFormatter,
    outputLogFormatter: outputLogFormatter,
    outputPostFormatter: outputPostFormatter
};


<<<<<<< HEAD
},{"../utils/config":4,"../utils/utils":6}],18:[function(require,module,exports){
=======
},{"../utils/config":15,"../utils/utils":17}],29:[function(require,module,exports){
>>>>>>> e6c31f75
/*
    This file is part of ethereum.js.

    ethereum.js is free software: you can redistribute it and/or modify
    it under the terms of the GNU Lesser General Public License as published by
    the Free Software Foundation, either version 3 of the License, or
    (at your option) any later version.

    ethereum.js is distributed in the hope that it will be useful,
    but WITHOUT ANY WARRANTY; without even the implied warranty of
    MERCHANTABILITY or FITNESS FOR A PARTICULAR PURPOSE.  See the
    GNU Lesser General Public License for more details.

    You should have received a copy of the GNU Lesser General Public License
    along with ethereum.js.  If not, see <http://www.gnu.org/licenses/>.
*/
/**
 * @file function.js
 * @author Marek Kotewicz <marek@ethdev.com>
 * @date 2015
 */

var web3 = require('../web3');
var coder = require('../solidity/coder');
var utils = require('../utils/utils');
var formatters = require('./formatters');
var sha3 = require('../utils/sha3');

/**
 * This prototype should be used to call/sendTransaction to solidity functions
 */
var SolidityFunction = function (json, address) {
    this._inputTypes = json.inputs.map(function (i) {
        return i.type;
    });
    this._outputTypes = json.outputs.map(function (i) {
        return i.type;
    });
    this._constant = json.constant;
    this._name = utils.transformToFullName(json);
    this._address = address;
};

SolidityFunction.prototype.extractCallback = function (args) {
    if (utils.isFunction(args[args.length - 1])) {
        return args.pop(); // modify the args array!
    }
};

SolidityFunction.prototype.extractDefaultBlock = function (args) {
    if (args.length > this._inputTypes.length && !utils.isObject(args[args.length -1])) {
        return formatters.inputDefaultBlockNumberFormatter(args.pop()); // modify the args array!
    }
};

/**
 * Should be used to create payload from arguments
 *
 * @method toPayload
 * @param {Array} solidity function params
 * @param {Object} optional payload options
 */
SolidityFunction.prototype.toPayload = function (args) {
    var options = {};
    if (args.length > this._inputTypes.length && utils.isObject(args[args.length -1])) {
        options = args[args.length - 1];
    }
    options.to = this._address;
    options.data = '0x' + this.signature() + coder.encodeParams(this._inputTypes, args);
    return options;
};

/**
 * Should be used to get function signature
 *
 * @method signature
 * @return {String} function signature
 */
SolidityFunction.prototype.signature = function () {
    return sha3(this._name).slice(0, 8);
};


SolidityFunction.prototype.unpackOutput = function (output) {
    if (!output) {
        return;
    }

    output = output.length >= 2 ? output.slice(2) : output;
    var result = coder.decodeParams(this._outputTypes, output);
    return result.length === 1 ? result[0] : result;
};

/**
 * Calls a contract function.
 *
 * @method call
 * @param {...Object} Contract function arguments
 * @param {function} If the last argument is a function, the contract function
 *   call will be asynchronous, and the callback will be passed the
 *   error and result.
 * @return {String} output bytes
 */
SolidityFunction.prototype.call = function () {
    var args = Array.prototype.slice.call(arguments).filter(function (a) {return a !== undefined; });
    var callback = this.extractCallback(args);
    var defaultBlock = this.extractDefaultBlock(args);
    var payload = this.toPayload(args);


    if (!callback) {
        var output = web3.eth.call(payload, defaultBlock);
        return this.unpackOutput(output);
    } 
        
    var self = this;
    web3.eth.call(payload, defaultBlock, function (error, output) {
        callback(error, self.unpackOutput(output));
    });
};

/**
 * Should be used to sendTransaction to solidity function
 *
 * @method sendTransaction
 * @param {Object} options
 */
SolidityFunction.prototype.sendTransaction = function () {
    var args = Array.prototype.slice.call(arguments).filter(function (a) {return a !== undefined; });
    var callback = this.extractCallback(args);
    var payload = this.toPayload(args);

    if (!callback) {
        return web3.eth.sendTransaction(payload);
    }

    web3.eth.sendTransaction(payload, callback);
};

/**
 * Should be used to estimateGas of solidity function
 *
 * @method estimateGas
 * @param {Object} options
 */
SolidityFunction.prototype.estimateGas = function () {
    var args = Array.prototype.slice.call(arguments);
    var callback = this.extractCallback(args);
    var payload = this.toPayload(args);

    if (!callback) {
        return web3.eth.estimateGas(payload);
    }

    web3.eth.estimateGas(payload, callback);
};

/**
 * Should be used to get function display name
 *
 * @method displayName
 * @return {String} display name of the function
 */
SolidityFunction.prototype.displayName = function () {
    return utils.extractDisplayName(this._name);
};

/**
 * Should be used to get function type name
 *
 * @method typeName
 * @return {String} type name of the function
 */
SolidityFunction.prototype.typeName = function () {
    return utils.extractTypeName(this._name);
};

/**
 * Should be called to get rpc requests from solidity function
 *
 * @method request
 * @returns {Object}
 */
SolidityFunction.prototype.request = function () {
    var args = Array.prototype.slice.call(arguments);
    var callback = this.extractCallback(args);
    var payload = this.toPayload(args);
    var format = this.unpackOutput.bind(this);
    
    return {
        method: this._constant ? 'eth_call' : 'eth_sendTransaction',
        callback: callback,
        params: [payload], 
        format: format
    };
};

/**
 * Should be called to execute function
 *
 * @method execute
 */
SolidityFunction.prototype.execute = function () {
    var transaction = !this._constant;

    // send transaction
    if (transaction) {
        return this.sendTransaction.apply(this, Array.prototype.slice.call(arguments));
    }

    // call
    return this.call.apply(this, Array.prototype.slice.call(arguments));
};

/**
 * Should be called to attach function to contract
 *
 * @method attachToContract
 * @param {Contract}
 */
SolidityFunction.prototype.attachToContract = function (contract) {
    var execute = this.execute.bind(this);
    execute.request = this.request.bind(this);
    execute.call = this.call.bind(this);
    execute.sendTransaction = this.sendTransaction.bind(this);
    execute.estimateGas = this.estimateGas.bind(this);
    var displayName = this.displayName();
    if (!contract[displayName]) {
        contract[displayName] = execute;
    }
    contract[displayName][this.typeName()] = execute; // circular!!!!
};

module.exports = SolidityFunction;


<<<<<<< HEAD
},{"../solidity/coder":1,"../utils/sha3":5,"../utils/utils":6,"../web3":8,"./formatters":17}],19:[function(require,module,exports){
=======
},{"../solidity/coder":4,"../utils/sha3":16,"../utils/utils":17,"../web3":19,"./formatters":28}],30:[function(require,module,exports){
>>>>>>> e6c31f75
/*
    This file is part of ethereum.js.

    ethereum.js is free software: you can redistribute it and/or modify
    it under the terms of the GNU Lesser General Public License as published by
    the Free Software Foundation, either version 3 of the License, or
    (at your option) any later version.

    ethereum.js is distributed in the hope that it will be useful,
    but WITHOUT ANY WARRANTY; without even the implied warranty of
    MERCHANTABILITY or FITNESS FOR A PARTICULAR PURPOSE.  See the
    GNU Lesser General Public License for more details.

    You should have received a copy of the GNU Lesser General Public License
    along with ethereum.js.  If not, see <http://www.gnu.org/licenses/>.
*/
/** @file httpprovider.js
 * @authors:
 *   Marek Kotewicz <marek@ethdev.com>
 *   Marian Oancea <marian@ethdev.com>
 *   Fabian Vogelsteller <fabian@ethdev.com>
 * @date 2015
 */

"use strict";

var npmRequire = (typeof Meteor !== 'undefined' && Meteor.isServer) ? Npm.require : require;

var XMLHttpRequest = (typeof window !== 'undefined' && window.XMLHttpRequest) ? window.XMLHttpRequest : npmRequire('xmlhttprequest').XMLHttpRequest; // jshint ignore:line
var errors = require('./errors');

var HttpProvider = function (host) {
    this.host = host || 'http://localhost:8545';
};

HttpProvider.prototype.isConnected = function() {
    var request = new XMLHttpRequest();

    request.open('POST', this.host, false);
    request.setRequestHeader('Content-Type','application/json');
    
    try {
        request.send(JSON.stringify({
            id: 9999999999,
            jsonrpc: '2.0',
            method: 'net_listening',
            params: []
        }));
        return true;
    } catch(e) {
        return false;
    }
};

HttpProvider.prototype.send = function (payload) {
    var request = new XMLHttpRequest();

    request.open('POST', this.host, false);
    request.setRequestHeader('Content-Type','application/json');
    
    try {
        request.send(JSON.stringify(payload));
    } catch(error) {
        throw errors.InvalidConnection(this.host);
    }


    // check request.status
    // TODO: throw an error here! it cannot silently fail!!!
    //if (request.status !== 200) {
        //return;
    //}

    var result = request.responseText;

    try {
        result = JSON.parse(result);
    } catch(e) {
        throw errors.InvalidResponse(request.responseText);                
    }

    return result;
};

HttpProvider.prototype.sendAsync = function (payload, callback) {
    var request = new XMLHttpRequest();
    request.onreadystatechange = function() {
        if (request.readyState === 4) {
            var result = request.responseText;
            var error = null;

            try {
                result = JSON.parse(result);
            } catch(e) {
                error = errors.InvalidResponse(request.responseText);                
            }

            callback(error, result);
        }
    };

    request.open('POST', this.host, true);
    request.setRequestHeader('Content-Type','application/json');
    
    try {
        request.send(JSON.stringify(payload));
    } catch(error) {
        callback(errors.InvalidConnection(this.host));
    }
};

module.exports = HttpProvider;


<<<<<<< HEAD
},{"./errors":13}],20:[function(require,module,exports){
=======
},{"./errors":24,"xmlhttprequest":14}],31:[function(require,module,exports){
>>>>>>> e6c31f75
/*
    This file is part of ethereum.js.

    ethereum.js is free software: you can redistribute it and/or modify
    it under the terms of the GNU Lesser General Public License as published by
    the Free Software Foundation, either version 3 of the License, or
    (at your option) any later version.

    ethereum.js is distributed in the hope that it will be useful,
    but WITHOUT ANY WARRANTY; without even the implied warranty of
    MERCHANTABILITY or FITNESS FOR A PARTICULAR PURPOSE.  See the
    GNU Lesser General Public License for more details.

    You should have received a copy of the GNU Lesser General Public License
    along with ethereum.js.  If not, see <http://www.gnu.org/licenses/>.
*/
/** 
 * @file icap.js
 * @author Marek Kotewicz <marek@ethdev.com>
 * @date 2015
 */

var utils = require('../utils/utils');

/**
 * This prototype should be used to extract necessary information from iban address
 *
 * @param {String} iban
 */
var ICAP = function (iban) {
    this._iban = iban;
};

/**
 * Should be called to check if icap is correct
 *
 * @method isValid
 * @returns {Boolean} true if it is, otherwise false
 */
ICAP.prototype.isValid = function () {
    return utils.isIBAN(this._iban);
};

/**
 * Should be called to check if iban number is direct
 *
 * @method isDirect
 * @returns {Boolean} true if it is, otherwise false
 */
ICAP.prototype.isDirect = function () {
    return this._iban.length === 34;
};

/**
 * Should be called to check if iban number if indirect
 *
 * @method isIndirect
 * @returns {Boolean} true if it is, otherwise false
 */
ICAP.prototype.isIndirect = function () {
    return this._iban.length === 20;
};

/**
 * Should be called to get iban checksum
 * Uses the mod-97-10 checksumming protocol (ISO/IEC 7064:2003)
 *
 * @method checksum
 * @returns {String} checksum
 */
ICAP.prototype.checksum = function () {
    return this._iban.substr(2, 2);
};

/**
 * Should be called to get institution identifier
 * eg. XREG
 *
 * @method institution
 * @returns {String} institution identifier
 */
ICAP.prototype.institution = function () {
    return this.isIndirect() ? this._iban.substr(7, 4) : '';
};

/**
 * Should be called to get client identifier within institution
 * eg. GAVOFYORK
 *
 * @method client
 * @returns {String} client identifier
 */
ICAP.prototype.client = function () {
    return this.isIndirect() ? this._iban.substr(11) : '';
};

/**
 * Should be called to get client direct address
 *
 * @method address
 * @returns {String} client direct address
 */
ICAP.prototype.address = function () {
    return this.isDirect() ? this._iban.substr(4) : '';
};

module.exports = ICAP;


<<<<<<< HEAD
},{"../utils/utils":6}],21:[function(require,module,exports){
=======
},{"../utils/utils":17}],32:[function(require,module,exports){
>>>>>>> e6c31f75
/*
    This file is part of ethereum.js.

    ethereum.js is free software: you can redistribute it and/or modify
    it under the terms of the GNU Lesser General Public License as published by
    the Free Software Foundation, either version 3 of the License, or
    (at your option) any later version.

    ethereum.js is distributed in the hope that it will be useful,
    but WITHOUT ANY WARRANTY; without even the implied warranty of
    MERCHANTABILITY or FITNESS FOR A PARTICULAR PURPOSE.  See the
    GNU Lesser General Public License for more details.

    You should have received a copy of the GNU Lesser General Public License
    along with ethereum.js.  If not, see <http://www.gnu.org/licenses/>.
*/
/** @file ipcprovider.js
 * @authors:
 *   Fabian Vogelsteller <fabian@ethdev.com>
 * @date 2015
 */

"use strict";

var utils = require('../utils/utils');
var errors = require('./errors');

var errorTimeout = '{"jsonrpc": "2.0", "error": {"code": -32603, "message": "IPC Request timed out for method  \'__method__\'"}, "id": "__id__"}';


var IpcProvider = function (path, net) {
    var _this = this;
    this.responseCallbacks = {};
    this.path = path;
    
    net = net || require('net');

    this.connection = net.connect({path: this.path});

    this.connection.on('error', function(e){
        console.error('IPC Connection Error', e);
        _this._timeout();
    });

    this.connection.on('end', function(){
        _this._timeout();
    }); 


    // LISTEN FOR CONNECTION RESPONSES
    this.connection.on('data', function(data) {
        /*jshint maxcomplexity: 6 */

        _this._parseResponse(data.toString()).forEach(function(result){

            var id = null;

            // get the id which matches the returned id
            if(utils.isArray(result)) {
                result.forEach(function(load){
                    if(_this.responseCallbacks[load.id])
                        id = load.id;
                });
            } else {
                id = result.id;
            }

            // fire the callback
            if(_this.responseCallbacks[id]) {
                _this.responseCallbacks[id](null, result);
                delete _this.responseCallbacks[id];
            }
        });
    });
};

/**
Will parse the response and make an array out of it.

@method _parseResponse
@param {String} data
*/
IpcProvider.prototype._parseResponse = function(data) {
    var _this = this,
        returnValues = [];
    
    // DE-CHUNKER
    var dechunkedData = data
        .replace(/\}\{/g,'}|--|{') // }{
        .replace(/\}\]\[\{/g,'}]|--|[{') // }][{
        .replace(/\}\[\{/g,'}|--|[{') // }[{
        .replace(/\}\]\{/g,'}]|--|{') // }]{
        .split('|--|');

    dechunkedData.forEach(function(data){

        // prepend the last chunk
        if(_this.lastChunk)
            data = _this.lastChunk + data;

        var result = null;

        try {
            result = JSON.parse(data);

        } catch(e) {

            _this.lastChunk = data;

            // start timeout to cancel all requests
            clearTimeout(_this.lastChunkTimeout);
            _this.lastChunkTimeout = setTimeout(function(){
                _this.timeout();
                throw errors.InvalidResponse(data);
            }, 1000 * 15);

            return;
        }

        // cancel timeout and set chunk to null
        clearTimeout(_this.lastChunkTimeout);
        _this.lastChunk = null;

        if(result)
            returnValues.push(result);
    });

    return returnValues;
};


/**
Get the adds a callback to the responseCallbacks object,
which will be called if a response matching the response Id will arrive.

@method _addResponseCallback
*/
IpcProvider.prototype._addResponseCallback = function(payload, callback) {
    var id = payload.id || payload[0].id;
    var method = payload.method || payload[0].method;

    this.responseCallbacks[id] = callback;
    this.responseCallbacks[id].method = method;
};

/**
Timeout all requests when the end/error event is fired

@method _timeout
*/
IpcProvider.prototype._timeout = function() {
    for(var key in this.responseCallbacks) {
        if(this.responseCallbacks.hasOwnProperty(key)){
            this.responseCallbacks[key](errorTimeout.replace('__id__', key).replace('__method__', this.responseCallbacks[key].method));
            delete this.responseCallbacks[key];
        }
    }
};


/**
Check if the current connection is still valid.

@method isConnected
*/
IpcProvider.prototype.isConnected = function() {
    var _this = this;

    // try reconnect, when connection is gone
    if(!_this.connection.writable)
        _this.connection.connect({path: _this.path});

    return !!this.connection.writable;
};

IpcProvider.prototype.send = function (payload) {

    if(this.connection.writeSync) {
        var result;

        // try reconnect, when connection is gone
        if(!this.connection.writable)
            this.connection.connect({path: this.path});

        var data = this.connection.writeSync(JSON.stringify(payload));

        try {
            result = JSON.parse(data);
        } catch(e) {
            throw errors.InvalidResponse(data);                
        }

        return result;

    } else {
        throw new Error('You tried to send "'+ payload.method +'" synchronously. Synchronous requests are not supported by the IPC provider.');
    }
};

IpcProvider.prototype.sendAsync = function (payload, callback) {
    // try reconnect, when connection is gone
    if(!this.connection.writable)
        this.connection.connect({path: this.path});


    this.connection.write(JSON.stringify(payload));
    this._addResponseCallback(payload, callback);
};

module.exports = IpcProvider;


<<<<<<< HEAD
},{"../utils/utils":6,"./errors":13,"net":31}],22:[function(require,module,exports){
=======
},{"../utils/utils":17,"./errors":24,"net":42}],33:[function(require,module,exports){
>>>>>>> e6c31f75
/*
    This file is part of ethereum.js.

    ethereum.js is free software: you can redistribute it and/or modify
    it under the terms of the GNU Lesser General Public License as published by
    the Free Software Foundation, either version 3 of the License, or
    (at your option) any later version.

    ethereum.js is distributed in the hope that it will be useful,
    but WITHOUT ANY WARRANTY; without even the implied warranty of
    MERCHANTABILITY or FITNESS FOR A PARTICULAR PURPOSE.  See the
    GNU Lesser General Public License for more details.

    You should have received a copy of the GNU Lesser General Public License
    along with ethereum.js.  If not, see <http://www.gnu.org/licenses/>.
*/
/** @file jsonrpc.js
 * @authors:
 *   Marek Kotewicz <marek@ethdev.com>
 * @date 2015
 */

var Jsonrpc = function () {
    // singleton pattern
    if (arguments.callee._singletonInstance) {
        return arguments.callee._singletonInstance;
    }
    arguments.callee._singletonInstance = this;

    this.messageId = 1;
};

/**
 * @return {Jsonrpc} singleton
 */
Jsonrpc.getInstance = function () {
    var instance = new Jsonrpc();
    return instance;
};

/**
 * Should be called to valid json create payload object
 *
 * @method toPayload
 * @param {Function} method of jsonrpc call, required
 * @param {Array} params, an array of method params, optional
 * @returns {Object} valid jsonrpc payload object
 */
Jsonrpc.prototype.toPayload = function (method, params) {
    if (!method)
        console.error('jsonrpc method should be specified!');

    return {
        jsonrpc: '2.0',
        method: method,
        params: params || [],
        id: this.messageId++
    };
};

/**
 * Should be called to check if jsonrpc response is valid
 *
 * @method isValidResponse
 * @param {Object}
 * @returns {Boolean} true if response is valid, otherwise false
 */
Jsonrpc.prototype.isValidResponse = function (response) {
    return !!response &&
        !response.error &&
        response.jsonrpc === '2.0' &&
        typeof response.id === 'number' &&
        response.result !== undefined; // only undefined is not valid json object
};

/**
 * Should be called to create batch payload object
 *
 * @method toBatchPayload
 * @param {Array} messages, an array of objects with method (required) and params (optional) fields
 * @returns {Array} batch payload
 */
Jsonrpc.prototype.toBatchPayload = function (messages) {
    var self = this;
    return messages.map(function (message) {
        return self.toPayload(message.method, message.params);
    });
};

module.exports = Jsonrpc;


<<<<<<< HEAD
},{}],23:[function(require,module,exports){
=======
},{}],34:[function(require,module,exports){
>>>>>>> e6c31f75
/*
    This file is part of ethereum.js.

    ethereum.js is free software: you can redistribute it and/or modify
    it under the terms of the GNU Lesser General Public License as published by
    the Free Software Foundation, either version 3 of the License, or
    (at your option) any later version.

    ethereum.js is distributed in the hope that it will be useful,
    but WITHOUT ANY WARRANTY; without even the implied warranty of
    MERCHANTABILITY or FITNESS FOR A PARTICULAR PURPOSE.  See the
    GNU Lesser General Public License for more details.

    You should have received a copy of the GNU Lesser General Public License
    along with ethereum.js.  If not, see <http://www.gnu.org/licenses/>.
*/
/**
 * @file method.js
 * @author Marek Kotewicz <marek@ethdev.com>
 * @date 2015
 */

var RequestManager = require('./requestmanager');
var utils = require('../utils/utils');
var errors = require('./errors');

var Method = function (options) {
    this.name = options.name;
    this.call = options.call;
    this.params = options.params || 0;
    this.inputFormatter = options.inputFormatter;
    this.outputFormatter = options.outputFormatter;
};

/**
 * Should be used to determine name of the jsonrpc method based on arguments
 *
 * @method getCall
 * @param {Array} arguments
 * @return {String} name of jsonrpc method
 */
Method.prototype.getCall = function (args) {
    return utils.isFunction(this.call) ? this.call(args) : this.call;
};

/**
 * Should be used to extract callback from array of arguments. Modifies input param
 *
 * @method extractCallback
 * @param {Array} arguments
 * @return {Function|Null} callback, if exists
 */
Method.prototype.extractCallback = function (args) {
    if (utils.isFunction(args[args.length - 1])) {
        return args.pop(); // modify the args array!
    }
};

/**
 * Should be called to check if the number of arguments is correct
 * 
 * @method validateArgs
 * @param {Array} arguments
 * @throws {Error} if it is not
 */
Method.prototype.validateArgs = function (args) {
    if (args.length !== this.params) {
        throw errors.InvalidNumberOfParams();
    }
};

/**
 * Should be called to format input args of method
 * 
 * @method formatInput
 * @param {Array}
 * @return {Array}
 */
Method.prototype.formatInput = function (args) {
    if (!this.inputFormatter) {
        return args;
    }

    return this.inputFormatter.map(function (formatter, index) {
        return formatter ? formatter(args[index]) : args[index];
    });
};

/**
 * Should be called to format output(result) of method
 *
 * @method formatOutput
 * @param {Object}
 * @return {Object}
 */
Method.prototype.formatOutput = function (result) {
    return this.outputFormatter && result ? this.outputFormatter(result) : result;
};

/**
 * Should attach function to method
 * 
 * @method attachToObject
 * @param {Object}
 * @param {Function}
 */
Method.prototype.attachToObject = function (obj) {
    var func = this.send.bind(this);
    func.request = this.request.bind(this);
    func.call = this.call; // that's ugly. filter.js uses it
    var name = this.name.split('.');
    if (name.length > 1) {
        obj[name[0]] = obj[name[0]] || {};
        obj[name[0]][name[1]] = func;
    } else {
        obj[name[0]] = func; 
    }
};

/**
 * Should create payload from given input args
 *
 * @method toPayload
 * @param {Array} args
 * @return {Object}
 */
Method.prototype.toPayload = function (args) {
    var call = this.getCall(args);
    var callback = this.extractCallback(args);
    var params = this.formatInput(args);
    this.validateArgs(params);

    return {
        method: call,
        params: params,
        callback: callback
    };
};

/**
 * Should be called to create pure JSONRPC request which can be used in batch request
 *
 * @method request
 * @param {...} params
 * @return {Object} jsonrpc request
 */
Method.prototype.request = function () {
    var payload = this.toPayload(Array.prototype.slice.call(arguments));
    payload.format = this.formatOutput.bind(this);
    return payload;
};

/**
 * Should send request to the API
 *
 * @method send
 * @param list of params
 * @return result
 */
Method.prototype.send = function () {
    var payload = this.toPayload(Array.prototype.slice.call(arguments));
    if (payload.callback) {
        var self = this;
        return RequestManager.getInstance().sendAsync(payload, function (err, result) {
            payload.callback(err, self.formatOutput(result));
        });
    }
    return this.formatOutput(RequestManager.getInstance().send(payload));
};

module.exports = Method;


<<<<<<< HEAD
},{"../utils/utils":6,"./errors":13,"./requestmanager":27}],24:[function(require,module,exports){
=======
},{"../utils/utils":17,"./errors":24,"./requestmanager":38}],35:[function(require,module,exports){
>>>>>>> e6c31f75
/*
    This file is part of ethereum.js.

    ethereum.js is free software: you can redistribute it and/or modify
    it under the terms of the GNU Lesser General Public License as published by
    the Free Software Foundation, either version 3 of the License, or
    (at your option) any later version.

    ethereum.js is distributed in the hope that it will be useful,
    but WITHOUT ANY WARRANTY; without even the implied warranty of
    MERCHANTABILITY or FITNESS FOR A PARTICULAR PURPOSE.  See the
    GNU Lesser General Public License for more details.

    You should have received a copy of the GNU Lesser General Public License
    along with ethereum.js.  If not, see <http://www.gnu.org/licenses/>.
*/
/** 
 * @file namereg.js
 * @author Marek Kotewicz <marek@ethdev.com>
 * @date 2015
 */

var contract = require('./contract');

var address = '0xc6d9d2cd449a754c494264e1809c50e34d64562b';

var abi = [
    {"constant":true,"inputs":[{"name":"_owner","type":"address"}],"name":"name","outputs":[{"name":"o_name","type":"bytes32"}],"type":"function"},
    {"constant":true,"inputs":[{"name":"_name","type":"bytes32"}],"name":"owner","outputs":[{"name":"","type":"address"}],"type":"function"},
    {"constant":true,"inputs":[{"name":"_name","type":"bytes32"}],"name":"content","outputs":[{"name":"","type":"bytes32"}],"type":"function"},
    {"constant":true,"inputs":[{"name":"_name","type":"bytes32"}],"name":"addr","outputs":[{"name":"","type":"address"}],"type":"function"},
    {"constant":false,"inputs":[{"name":"_name","type":"bytes32"}],"name":"reserve","outputs":[],"type":"function"},
    {"constant":true,"inputs":[{"name":"_name","type":"bytes32"}],"name":"subRegistrar","outputs":[{"name":"o_subRegistrar","type":"address"}],"type":"function"},
    {"constant":false,"inputs":[{"name":"_name","type":"bytes32"},{"name":"_newOwner","type":"address"}],"name":"transfer","outputs":[],"type":"function"},
    {"constant":false,"inputs":[{"name":"_name","type":"bytes32"},{"name":"_registrar","type":"address"}],"name":"setSubRegistrar","outputs":[],"type":"function"},
    {"constant":false,"inputs":[],"name":"Registrar","outputs":[],"type":"function"},
    {"constant":false,"inputs":[{"name":"_name","type":"bytes32"},{"name":"_a","type":"address"},{"name":"_primary","type":"bool"}],"name":"setAddress","outputs":[],"type":"function"},
    {"constant":false,"inputs":[{"name":"_name","type":"bytes32"},{"name":"_content","type":"bytes32"}],"name":"setContent","outputs":[],"type":"function"},
    {"constant":false,"inputs":[{"name":"_name","type":"bytes32"}],"name":"disown","outputs":[],"type":"function"},
    {"constant":true,"inputs":[{"name":"_name","type":"bytes32"}],"name":"register","outputs":[{"name":"","type":"address"}],"type":"function"},
    {"anonymous":false,"inputs":[{"indexed":true,"name":"name","type":"bytes32"}],"name":"Changed","type":"event"},
    {"anonymous":false,"inputs":[{"indexed":true,"name":"name","type":"bytes32"},{"indexed":true,"name":"addr","type":"address"}],"name":"PrimaryChanged","type":"event"}
];

module.exports = contract(abi).at(address);


<<<<<<< HEAD
},{"./contract":11}],25:[function(require,module,exports){
=======
},{"./contract":22}],36:[function(require,module,exports){
>>>>>>> e6c31f75
/*
    This file is part of ethereum.js.

    ethereum.js is free software: you can redistribute it and/or modify
    it under the terms of the GNU Lesser General Public License as published by
    the Free Software Foundation, either version 3 of the License, or
    (at your option) any later version.

    ethereum.js is distributed in the hope that it will be useful,
    but WITHOUT ANY WARRANTY; without even the implied warranty of
    MERCHANTABILITY or FITNESS FOR A PARTICULAR PURPOSE.  See the
    GNU Lesser General Public License for more details.

    You should have received a copy of the GNU Lesser General Public License
    along with ethereum.js.  If not, see <http://www.gnu.org/licenses/>.
*/
/** @file eth.js
 * @authors:
 *   Marek Kotewicz <marek@ethdev.com>
 * @date 2015
 */

var utils = require('../utils/utils');
var Property = require('./property');

/// @returns an array of objects describing web3.eth api methods
var methods = [
];

/// @returns an array of objects describing web3.eth api properties
var properties = [
    new Property({
        name: 'listening',
        getter: 'net_listening'
    }),
    new Property({
        name: 'peerCount',
        getter: 'net_peerCount',
        outputFormatter: utils.toDecimal
    })
];


module.exports = {
    methods: methods,
    properties: properties
};


<<<<<<< HEAD
},{"../utils/utils":6,"./property":26}],26:[function(require,module,exports){
=======
},{"../utils/utils":17,"./property":37}],37:[function(require,module,exports){
>>>>>>> e6c31f75
/*
    This file is part of ethereum.js.

    ethereum.js is free software: you can redistribute it and/or modify
    it under the terms of the GNU Lesser General Public License as published by
    the Free Software Foundation, either version 3 of the License, or
    (at your option) any later version.

    ethereum.js is distributed in the hope that it will be useful,
    but WITHOUT ANY WARRANTY; without even the implied warranty of
    MERCHANTABILITY or FITNESS FOR A PARTICULAR PURPOSE.  See the
    GNU Lesser General Public License for more details.

    You should have received a copy of the GNU Lesser General Public License
    along with ethereum.js.  If not, see <http://www.gnu.org/licenses/>.
*/
/**
 * @file property.js
 * @author Fabian Vogelsteller <fabian@frozeman.de>
 * @author Marek Kotewicz <marek@ethdev.com>
 * @date 2015
 */

var RequestManager = require('./requestmanager');
var utils = require('../utils/utils');

var Property = function (options) {
    this.name = options.name;
    this.getter = options.getter;
    this.setter = options.setter;
    this.outputFormatter = options.outputFormatter;
    this.inputFormatter = options.inputFormatter;
};

/**
 * Should be called to format input args of method
 * 
 * @method formatInput
 * @param {Array}
 * @return {Array}
 */
Property.prototype.formatInput = function (arg) {
    return this.inputFormatter ? this.inputFormatter(arg) : arg;
};

/**
 * Should be called to format output(result) of method
 *
 * @method formatOutput
 * @param {Object}
 * @return {Object}
 */
Property.prototype.formatOutput = function (result) {
    return this.outputFormatter && result !== null ? this.outputFormatter(result) : result;
};

/**
 * Should be used to extract callback from array of arguments. Modifies input param
 *
 * @method extractCallback
 * @param {Array} arguments
 * @return {Function|Null} callback, if exists
 */
Property.prototype.extractCallback = function (args) {
    if (utils.isFunction(args[args.length - 1])) {
        return args.pop(); // modify the args array!
    }
};

/**
 * Should attach function to method
 * 
 * @method attachToObject
 * @param {Object}
 * @param {Function}
 */
Property.prototype.attachToObject = function (obj) {
    var proto = {
        get: this.get.bind(this),
    };

    var names = this.name.split('.');
    var name = names[0];
    if (names.length > 1) {
        obj[names[0]] = obj[names[0]] || {};
        obj = obj[names[0]];
        name = names[1];
    }
    
    Object.defineProperty(obj, name, proto);

    var toAsyncName = function (prefix, name) {
        return prefix + name.charAt(0).toUpperCase() + name.slice(1);
    };

    var func = this.getAsync.bind(this);
    func.request = this.request.bind(this);

    obj[toAsyncName('get', name)] = func;
};

/**
 * Should be used to get value of the property
 *
 * @method get
 * @return {Object} value of the property
 */
Property.prototype.get = function () {
    return this.formatOutput(RequestManager.getInstance().send({
        method: this.getter
    }));
};

/**
 * Should be used to asynchrounously get value of property
 *
 * @method getAsync
 * @param {Function}
 */
Property.prototype.getAsync = function (callback) {
    var self = this;
    RequestManager.getInstance().sendAsync({
        method: this.getter
    }, function (err, result) {
        if (err) {
            return callback(err);
        }
        callback(err, self.formatOutput(result));
    });
};

/**
 * Should be called to create pure JSONRPC request which can be used in batch request
 *
 * @method request
 * @param {...} params
 * @return {Object} jsonrpc request
 */
Property.prototype.request = function () {
    var payload = {
        method: this.getter,
        params: [],
        callback: this.extractCallback(Array.prototype.slice.call(arguments))
    };
    payload.format = this.formatOutput.bind(this);
    return payload;
};

module.exports = Property;


<<<<<<< HEAD
},{"../utils/utils":6,"./requestmanager":27}],27:[function(require,module,exports){
=======
},{"../utils/utils":17,"./requestmanager":38}],38:[function(require,module,exports){
>>>>>>> e6c31f75
/*
    This file is part of ethereum.js.

    ethereum.js is free software: you can redistribute it and/or modify
    it under the terms of the GNU Lesser General Public License as published by
    the Free Software Foundation, either version 3 of the License, or
    (at your option) any later version.

    ethereum.js is distributed in the hope that it will be useful,
    but WITHOUT ANY WARRANTY; without even the implied warranty of
    MERCHANTABILITY or FITNESS FOR A PARTICULAR PURPOSE.  See the
    GNU Lesser General Public License for more details.

    You should have received a copy of the GNU Lesser General Public License
    along with ethereum.js.  If not, see <http://www.gnu.org/licenses/>.
*/
/** 
 * @file requestmanager.js
 * @author Jeffrey Wilcke <jeff@ethdev.com>
 * @author Marek Kotewicz <marek@ethdev.com>
 * @author Marian Oancea <marian@ethdev.com>
 * @author Fabian Vogelsteller <fabian@ethdev.com>
 * @author Gav Wood <g@ethdev.com>
 * @date 2014
 */

var Jsonrpc = require('./jsonrpc');
var utils = require('../utils/utils');
var c = require('../utils/config');
var errors = require('./errors');

/**
 * It's responsible for passing messages to providers
 * It's also responsible for polling the ethereum node for incoming messages
 * Default poll timeout is 1 second
 * Singleton
 */
var RequestManager = function (provider) {
    // singleton pattern
    if (arguments.callee._singletonInstance) {
        return arguments.callee._singletonInstance;
    }
    arguments.callee._singletonInstance = this;

    this.provider = provider;
    this.polls = {};
    this.timeout = null;
    this.isPolling = false;
};

/**
 * @return {RequestManager} singleton
 */
RequestManager.getInstance = function () {
    var instance = new RequestManager();
    return instance;
};

/**
 * Should be used to synchronously send request
 *
 * @method send
 * @param {Object} data
 * @return {Object}
 */
RequestManager.prototype.send = function (data) {
    if (!this.provider) {
        console.error(errors.InvalidProvider());
        return null;
    }

    var payload = Jsonrpc.getInstance().toPayload(data.method, data.params);
    var result = this.provider.send(payload);

    if (!Jsonrpc.getInstance().isValidResponse(result)) {
        throw errors.InvalidResponse(result);
    }

    return result.result;
};

/**
 * Should be used to asynchronously send request
 *
 * @method sendAsync
 * @param {Object} data
 * @param {Function} callback
 */
RequestManager.prototype.sendAsync = function (data, callback) {
    if (!this.provider) {
        return callback(errors.InvalidProvider());
    }

    var payload = Jsonrpc.getInstance().toPayload(data.method, data.params);
    this.provider.sendAsync(payload, function (err, result) {
        if (err) {
            return callback(err);
        }
        
        if (!Jsonrpc.getInstance().isValidResponse(result)) {
            return callback(errors.InvalidResponse(result));
        }

        callback(null, result.result);
    });
};

/**
 * Should be called to asynchronously send batch request
 *
 * @method sendBatch
 * @param {Array} batch data
 * @param {Function} callback
 */
RequestManager.prototype.sendBatch = function (data, callback) {
    if (!this.provider) {
        return callback(errors.InvalidProvider());
    }

    var payload = Jsonrpc.getInstance().toBatchPayload(data);

    this.provider.sendAsync(payload, function (err, results) {
        if (err) {
            return callback(err);
        }

        if (!utils.isArray(results)) {
            return callback(errors.InvalidResponse(results));
        }

        callback(err, results);
    }); 
};

/**
 * Should be used to set provider of request manager
 *
 * @method setProvider
 * @param {Object}
 */
RequestManager.prototype.setProvider = function (p) {
    this.provider = p;

    if (this.provider && !this.isPolling) {
        this.poll();
        this.isPolling = true;
    }
};

/*jshint maxparams:4 */

/**
 * Should be used to start polling
 *
 * @method startPolling
 * @param {Object} data
 * @param {Number} pollId
 * @param {Function} callback
 * @param {Function} uninstall
 *
 * @todo cleanup number of params
 */
RequestManager.prototype.startPolling = function (data, pollId, callback, uninstall) {
    this.polls['poll_'+ pollId] = {data: data, id: pollId, callback: callback, uninstall: uninstall};
};
/*jshint maxparams:3 */

/**
 * Should be used to stop polling for filter with given id
 *
 * @method stopPolling
 * @param {Number} pollId
 */
RequestManager.prototype.stopPolling = function (pollId) {
    delete this.polls['poll_'+ pollId];
};

/**
 * Should be called to reset the polling mechanism of the request manager
 *
 * @method reset
 */
RequestManager.prototype.reset = function () {
    for (var key in this.polls) {
        this.polls[key].uninstall();
    }
    this.polls = {};

    if (this.timeout) {
        clearTimeout(this.timeout);
        this.timeout = null;
    }
    this.poll();
};

/**
 * Should be called to poll for changes on filter with given id
 *
 * @method poll
 */
RequestManager.prototype.poll = function () {
    /*jshint maxcomplexity: 6 */
    this.timeout = setTimeout(this.poll.bind(this), c.ETH_POLLING_TIMEOUT);

    if (Object.keys(this.polls).length === 0) {
        return;
    }

    if (!this.provider) {
        console.error(errors.InvalidProvider());
        return;
    }

    var pollsData = [];
    var pollsKeys = [];
    for (var key in this.polls) {
        pollsData.push(this.polls[key].data);
        pollsKeys.push(key);
    }

    if (pollsData.length === 0) {
        return;
    }

    var payload = Jsonrpc.getInstance().toBatchPayload(pollsData);

    var self = this;
    this.provider.sendAsync(payload, function (error, results) {
        // TODO: console log?
        if (error) {
            return;
        }

        if (!utils.isArray(results)) {
            throw errors.InvalidResponse(results);
        }

        results.map(function (result, index) {
            var key = pollsKeys[index];
            // make sure the filter is still installed after arrival of the request
            if (self.polls[key]) {
                result.callback = self.polls[key].callback;
                return result;
            } else
                return false;
        }).filter(function (result) {
            return !!result; 
        }).filter(function (result) {
            var valid = Jsonrpc.getInstance().isValidResponse(result);
            if (!valid) {
                result.callback(errors.InvalidResponse(result));
            }
            return valid;
        }).filter(function (result) {
            return utils.isArray(result.result) && result.result.length > 0;
        }).forEach(function (result) {
            result.callback(null, result.result);
        });
    });
};

module.exports = RequestManager;


<<<<<<< HEAD
},{"../utils/config":4,"../utils/utils":6,"./errors":13,"./jsonrpc":22}],28:[function(require,module,exports){
=======
},{"../utils/config":15,"../utils/utils":17,"./errors":24,"./jsonrpc":33}],39:[function(require,module,exports){
>>>>>>> e6c31f75
/*
    This file is part of ethereum.js.

    ethereum.js is free software: you can redistribute it and/or modify
    it under the terms of the GNU Lesser General Public License as published by
    the Free Software Foundation, either version 3 of the License, or
    (at your option) any later version.

    ethereum.js is distributed in the hope that it will be useful,
    but WITHOUT ANY WARRANTY; without even the implied warranty of
    MERCHANTABILITY or FITNESS FOR A PARTICULAR PURPOSE.  See the
    GNU Lesser General Public License for more details.

    You should have received a copy of the GNU Lesser General Public License
    along with ethereum.js.  If not, see <http://www.gnu.org/licenses/>.
*/
/** @file shh.js
 * @authors:
 *   Marek Kotewicz <marek@ethdev.com>
 * @date 2015
 */

var Method = require('./method');
var formatters = require('./formatters');

var post = new Method({
    name: 'post', 
    call: 'shh_post', 
    params: 1,
    inputFormatter: [formatters.inputPostFormatter]
});

var newIdentity = new Method({
    name: 'newIdentity',
    call: 'shh_newIdentity',
    params: 0
});

var hasIdentity = new Method({
    name: 'hasIdentity',
    call: 'shh_hasIdentity',
    params: 1
});

var newGroup = new Method({
    name: 'newGroup',
    call: 'shh_newGroup',
    params: 0
});

var addToGroup = new Method({
    name: 'addToGroup',
    call: 'shh_addToGroup',
    params: 0
});

var methods = [
    post,
    newIdentity,
    hasIdentity,
    newGroup,
    addToGroup
];

module.exports = {
    methods: methods
};


<<<<<<< HEAD
},{"./formatters":17,"./method":23}],29:[function(require,module,exports){
=======
},{"./formatters":28,"./method":34}],40:[function(require,module,exports){
>>>>>>> e6c31f75
/*
    This file is part of ethereum.js.

    ethereum.js is free software: you can redistribute it and/or modify
    it under the terms of the GNU Lesser General Public License as published by
    the Free Software Foundation, either version 3 of the License, or
    (at your option) any later version.

    ethereum.js is distributed in the hope that it will be useful,
    but WITHOUT ANY WARRANTY; without even the implied warranty of
    MERCHANTABILITY or FITNESS FOR A PARTICULAR PURPOSE.  See the
    GNU Lesser General Public License for more details.

    You should have received a copy of the GNU Lesser General Public License
    along with ethereum.js.  If not, see <http://www.gnu.org/licenses/>.
*/
/** 
 * @file transfer.js
 * @author Marek Kotewicz <marek@ethdev.com>
 * @date 2015
 */

var web3 = require('../web3');
var ICAP = require('./icap');
var namereg = require('./namereg');
var contract = require('./contract');

/**
 * Should be used to make ICAP transfer
 *
 * @method transfer
 * @param {String} iban number
 * @param {String} from (address)
 * @param {Value} value to be tranfered
 * @param {Function} callback, callback
 */
var transfer = function (from, iban, value, callback) {
    var icap = new ICAP(iban); 
    if (!icap.isValid()) {
        throw new Error('invalid iban address');
    }

    if (icap.isDirect()) {
        return transferToAddress(from, icap.address(), value, callback);
    }
    
    if (!callback) {
        var address = namereg.addr(icap.institution());
        return deposit(from, address, value, icap.client());
    }

    namereg.addr(icap.insitution(), function (err, address) {
        return deposit(from, address, value, icap.client(), callback);
    });
    
};

/**
 * Should be used to transfer funds to certain address
 *
 * @method transferToAddress
 * @param {String} address
 * @param {String} from (address)
 * @param {Value} value to be tranfered
 * @param {Function} callback, callback
 */
var transferToAddress = function (from, address, value, callback) {
    return web3.eth.sendTransaction({
        address: address,
        from: from,
        value: value
    }, callback);
};

/**
 * Should be used to deposit funds to generic Exchange contract (must implement deposit(bytes32) method!)
 *
 * @method deposit
 * @param {String} address
 * @param {String} from (address)
 * @param {Value} value to be tranfered
 * @param {String} client unique identifier
 * @param {Function} callback, callback
 */
var deposit = function (from, address, value, client, callback) {
    var abi = [{"constant":false,"inputs":[{"name":"name","type":"bytes32"}],"name":"deposit","outputs":[],"type":"function"}];
    return contract(abi).at(address).deposit(client, {
        from: from,
        value: value
    }, callback);
};

module.exports = transfer;


<<<<<<< HEAD
},{"../web3":8,"./contract":11,"./icap":20,"./namereg":24}],30:[function(require,module,exports){
=======
},{"../web3":19,"./contract":22,"./icap":31,"./namereg":35}],41:[function(require,module,exports){
>>>>>>> e6c31f75
/*
    This file is part of ethereum.js.

    ethereum.js is free software: you can redistribute it and/or modify
    it under the terms of the GNU Lesser General Public License as published by
    the Free Software Foundation, either version 3 of the License, or
    (at your option) any later version.

    ethereum.js is distributed in the hope that it will be useful,
    but WITHOUT ANY WARRANTY; without even the implied warranty of
    MERCHANTABILITY or FITNESS FOR A PARTICULAR PURPOSE.  See the
    GNU Lesser General Public License for more details.

    You should have received a copy of the GNU Lesser General Public License
    along with ethereum.js.  If not, see <http://www.gnu.org/licenses/>.
*/
/** @file watches.js
 * @authors:
 *   Marek Kotewicz <marek@ethdev.com>
 * @date 2015
 */

var Method = require('./method');

/// @returns an array of objects describing web3.eth.filter api methods
var eth = function () {
    var newFilterCall = function (args) {
        var type = args[0];

        switch(type) {
            case 'latest':
                args.shift();
                this.params = 0;
                return 'eth_newBlockFilter';
            case 'pending':
                args.shift();
                this.params = 0;
                return 'eth_newPendingTransactionFilter';
            default:
                return 'eth_newFilter';
        }
    };

    var newFilter = new Method({
        name: 'newFilter',
        call: newFilterCall,
        params: 1
    });

    var uninstallFilter = new Method({
        name: 'uninstallFilter',
        call: 'eth_uninstallFilter',
        params: 1
    });

    var getLogs = new Method({
        name: 'getLogs',
        call: 'eth_getFilterLogs',
        params: 1
    });

    var poll = new Method({
        name: 'poll',
        call: 'eth_getFilterChanges',
        params: 1
    });

    return [
        newFilter,
        uninstallFilter,
        getLogs,
        poll
    ];
};

/// @returns an array of objects describing web3.shh.watch api methods
var shh = function () {
    var newFilter = new Method({
        name: 'newFilter',
        call: 'shh_newFilter',
        params: 1
    });

    var uninstallFilter = new Method({
        name: 'uninstallFilter',
        call: 'shh_uninstallFilter',
        params: 1
    });

    var getLogs = new Method({
        name: 'getLogs',
        call: 'shh_getMessages',
        params: 1
    });

    var poll = new Method({
        name: 'poll',
        call: 'shh_getFilterChanges',
        params: 1
    });

    return [
        newFilter,
        uninstallFilter,
        getLogs,
        poll
    ];
};

module.exports = {
    eth: eth,
    shh: shh
};


<<<<<<< HEAD
},{"./method":23}],31:[function(require,module,exports){

},{}],32:[function(require,module,exports){
=======
},{"./method":34}],42:[function(require,module,exports){

},{}],43:[function(require,module,exports){
>>>>>>> e6c31f75
;(function (root, factory) {
	if (typeof exports === "object") {
		// CommonJS
		module.exports = exports = factory();
	}
	else if (typeof define === "function" && define.amd) {
		// AMD
		define([], factory);
	}
	else {
		// Global (browser)
		root.CryptoJS = factory();
	}
}(this, function () {

	/**
	 * CryptoJS core components.
	 */
	var CryptoJS = CryptoJS || (function (Math, undefined) {
	    /**
	     * CryptoJS namespace.
	     */
	    var C = {};

	    /**
	     * Library namespace.
	     */
	    var C_lib = C.lib = {};

	    /**
	     * Base object for prototypal inheritance.
	     */
	    var Base = C_lib.Base = (function () {
	        function F() {}

	        return {
	            /**
	             * Creates a new object that inherits from this object.
	             *
	             * @param {Object} overrides Properties to copy into the new object.
	             *
	             * @return {Object} The new object.
	             *
	             * @static
	             *
	             * @example
	             *
	             *     var MyType = CryptoJS.lib.Base.extend({
	             *         field: 'value',
	             *
	             *         method: function () {
	             *         }
	             *     });
	             */
	            extend: function (overrides) {
	                // Spawn
	                F.prototype = this;
	                var subtype = new F();

	                // Augment
	                if (overrides) {
	                    subtype.mixIn(overrides);
	                }

	                // Create default initializer
	                if (!subtype.hasOwnProperty('init')) {
	                    subtype.init = function () {
	                        subtype.$super.init.apply(this, arguments);
	                    };
	                }

	                // Initializer's prototype is the subtype object
	                subtype.init.prototype = subtype;

	                // Reference supertype
	                subtype.$super = this;

	                return subtype;
	            },

	            /**
	             * Extends this object and runs the init method.
	             * Arguments to create() will be passed to init().
	             *
	             * @return {Object} The new object.
	             *
	             * @static
	             *
	             * @example
	             *
	             *     var instance = MyType.create();
	             */
	            create: function () {
	                var instance = this.extend();
	                instance.init.apply(instance, arguments);

	                return instance;
	            },

	            /**
	             * Initializes a newly created object.
	             * Override this method to add some logic when your objects are created.
	             *
	             * @example
	             *
	             *     var MyType = CryptoJS.lib.Base.extend({
	             *         init: function () {
	             *             // ...
	             *         }
	             *     });
	             */
	            init: function () {
	            },

	            /**
	             * Copies properties into this object.
	             *
	             * @param {Object} properties The properties to mix in.
	             *
	             * @example
	             *
	             *     MyType.mixIn({
	             *         field: 'value'
	             *     });
	             */
	            mixIn: function (properties) {
	                for (var propertyName in properties) {
	                    if (properties.hasOwnProperty(propertyName)) {
	                        this[propertyName] = properties[propertyName];
	                    }
	                }

	                // IE won't copy toString using the loop above
	                if (properties.hasOwnProperty('toString')) {
	                    this.toString = properties.toString;
	                }
	            },

	            /**
	             * Creates a copy of this object.
	             *
	             * @return {Object} The clone.
	             *
	             * @example
	             *
	             *     var clone = instance.clone();
	             */
	            clone: function () {
	                return this.init.prototype.extend(this);
	            }
	        };
	    }());

	    /**
	     * An array of 32-bit words.
	     *
	     * @property {Array} words The array of 32-bit words.
	     * @property {number} sigBytes The number of significant bytes in this word array.
	     */
	    var WordArray = C_lib.WordArray = Base.extend({
	        /**
	         * Initializes a newly created word array.
	         *
	         * @param {Array} words (Optional) An array of 32-bit words.
	         * @param {number} sigBytes (Optional) The number of significant bytes in the words.
	         *
	         * @example
	         *
	         *     var wordArray = CryptoJS.lib.WordArray.create();
	         *     var wordArray = CryptoJS.lib.WordArray.create([0x00010203, 0x04050607]);
	         *     var wordArray = CryptoJS.lib.WordArray.create([0x00010203, 0x04050607], 6);
	         */
	        init: function (words, sigBytes) {
	            words = this.words = words || [];

	            if (sigBytes != undefined) {
	                this.sigBytes = sigBytes;
	            } else {
	                this.sigBytes = words.length * 4;
	            }
	        },

	        /**
	         * Converts this word array to a string.
	         *
	         * @param {Encoder} encoder (Optional) The encoding strategy to use. Default: CryptoJS.enc.Hex
	         *
	         * @return {string} The stringified word array.
	         *
	         * @example
	         *
	         *     var string = wordArray + '';
	         *     var string = wordArray.toString();
	         *     var string = wordArray.toString(CryptoJS.enc.Utf8);
	         */
	        toString: function (encoder) {
	            return (encoder || Hex).stringify(this);
	        },

	        /**
	         * Concatenates a word array to this word array.
	         *
	         * @param {WordArray} wordArray The word array to append.
	         *
	         * @return {WordArray} This word array.
	         *
	         * @example
	         *
	         *     wordArray1.concat(wordArray2);
	         */
	        concat: function (wordArray) {
	            // Shortcuts
	            var thisWords = this.words;
	            var thatWords = wordArray.words;
	            var thisSigBytes = this.sigBytes;
	            var thatSigBytes = wordArray.sigBytes;

	            // Clamp excess bits
	            this.clamp();

	            // Concat
	            if (thisSigBytes % 4) {
	                // Copy one byte at a time
	                for (var i = 0; i < thatSigBytes; i++) {
	                    var thatByte = (thatWords[i >>> 2] >>> (24 - (i % 4) * 8)) & 0xff;
	                    thisWords[(thisSigBytes + i) >>> 2] |= thatByte << (24 - ((thisSigBytes + i) % 4) * 8);
	                }
	            } else {
	                // Copy one word at a time
	                for (var i = 0; i < thatSigBytes; i += 4) {
	                    thisWords[(thisSigBytes + i) >>> 2] = thatWords[i >>> 2];
	                }
	            }
	            this.sigBytes += thatSigBytes;

	            // Chainable
	            return this;
	        },

	        /**
	         * Removes insignificant bits.
	         *
	         * @example
	         *
	         *     wordArray.clamp();
	         */
	        clamp: function () {
	            // Shortcuts
	            var words = this.words;
	            var sigBytes = this.sigBytes;

	            // Clamp
	            words[sigBytes >>> 2] &= 0xffffffff << (32 - (sigBytes % 4) * 8);
	            words.length = Math.ceil(sigBytes / 4);
	        },

	        /**
	         * Creates a copy of this word array.
	         *
	         * @return {WordArray} The clone.
	         *
	         * @example
	         *
	         *     var clone = wordArray.clone();
	         */
	        clone: function () {
	            var clone = Base.clone.call(this);
	            clone.words = this.words.slice(0);

	            return clone;
	        },

	        /**
	         * Creates a word array filled with random bytes.
	         *
	         * @param {number} nBytes The number of random bytes to generate.
	         *
	         * @return {WordArray} The random word array.
	         *
	         * @static
	         *
	         * @example
	         *
	         *     var wordArray = CryptoJS.lib.WordArray.random(16);
	         */
	        random: function (nBytes) {
	            var words = [];

	            var r = (function (m_w) {
	                var m_w = m_w;
	                var m_z = 0x3ade68b1;
	                var mask = 0xffffffff;

	                return function () {
	                    m_z = (0x9069 * (m_z & 0xFFFF) + (m_z >> 0x10)) & mask;
	                    m_w = (0x4650 * (m_w & 0xFFFF) + (m_w >> 0x10)) & mask;
	                    var result = ((m_z << 0x10) + m_w) & mask;
	                    result /= 0x100000000;
	                    result += 0.5;
	                    return result * (Math.random() > .5 ? 1 : -1);
	                }
	            });

	            for (var i = 0, rcache; i < nBytes; i += 4) {
	                var _r = r((rcache || Math.random()) * 0x100000000);

	                rcache = _r() * 0x3ade67b7;
	                words.push((_r() * 0x100000000) | 0);
	            }

	            return new WordArray.init(words, nBytes);
	        }
	    });

	    /**
	     * Encoder namespace.
	     */
	    var C_enc = C.enc = {};

	    /**
	     * Hex encoding strategy.
	     */
	    var Hex = C_enc.Hex = {
	        /**
	         * Converts a word array to a hex string.
	         *
	         * @param {WordArray} wordArray The word array.
	         *
	         * @return {string} The hex string.
	         *
	         * @static
	         *
	         * @example
	         *
	         *     var hexString = CryptoJS.enc.Hex.stringify(wordArray);
	         */
	        stringify: function (wordArray) {
	            // Shortcuts
	            var words = wordArray.words;
	            var sigBytes = wordArray.sigBytes;

	            // Convert
	            var hexChars = [];
	            for (var i = 0; i < sigBytes; i++) {
	                var bite = (words[i >>> 2] >>> (24 - (i % 4) * 8)) & 0xff;
	                hexChars.push((bite >>> 4).toString(16));
	                hexChars.push((bite & 0x0f).toString(16));
	            }

	            return hexChars.join('');
	        },

	        /**
	         * Converts a hex string to a word array.
	         *
	         * @param {string} hexStr The hex string.
	         *
	         * @return {WordArray} The word array.
	         *
	         * @static
	         *
	         * @example
	         *
	         *     var wordArray = CryptoJS.enc.Hex.parse(hexString);
	         */
	        parse: function (hexStr) {
	            // Shortcut
	            var hexStrLength = hexStr.length;

	            // Convert
	            var words = [];
	            for (var i = 0; i < hexStrLength; i += 2) {
	                words[i >>> 3] |= parseInt(hexStr.substr(i, 2), 16) << (24 - (i % 8) * 4);
	            }

	            return new WordArray.init(words, hexStrLength / 2);
	        }
	    };

	    /**
	     * Latin1 encoding strategy.
	     */
	    var Latin1 = C_enc.Latin1 = {
	        /**
	         * Converts a word array to a Latin1 string.
	         *
	         * @param {WordArray} wordArray The word array.
	         *
	         * @return {string} The Latin1 string.
	         *
	         * @static
	         *
	         * @example
	         *
	         *     var latin1String = CryptoJS.enc.Latin1.stringify(wordArray);
	         */
	        stringify: function (wordArray) {
	            // Shortcuts
	            var words = wordArray.words;
	            var sigBytes = wordArray.sigBytes;

	            // Convert
	            var latin1Chars = [];
	            for (var i = 0; i < sigBytes; i++) {
	                var bite = (words[i >>> 2] >>> (24 - (i % 4) * 8)) & 0xff;
	                latin1Chars.push(String.fromCharCode(bite));
	            }

	            return latin1Chars.join('');
	        },

	        /**
	         * Converts a Latin1 string to a word array.
	         *
	         * @param {string} latin1Str The Latin1 string.
	         *
	         * @return {WordArray} The word array.
	         *
	         * @static
	         *
	         * @example
	         *
	         *     var wordArray = CryptoJS.enc.Latin1.parse(latin1String);
	         */
	        parse: function (latin1Str) {
	            // Shortcut
	            var latin1StrLength = latin1Str.length;

	            // Convert
	            var words = [];
	            for (var i = 0; i < latin1StrLength; i++) {
	                words[i >>> 2] |= (latin1Str.charCodeAt(i) & 0xff) << (24 - (i % 4) * 8);
	            }

	            return new WordArray.init(words, latin1StrLength);
	        }
	    };

	    /**
	     * UTF-8 encoding strategy.
	     */
	    var Utf8 = C_enc.Utf8 = {
	        /**
	         * Converts a word array to a UTF-8 string.
	         *
	         * @param {WordArray} wordArray The word array.
	         *
	         * @return {string} The UTF-8 string.
	         *
	         * @static
	         *
	         * @example
	         *
	         *     var utf8String = CryptoJS.enc.Utf8.stringify(wordArray);
	         */
	        stringify: function (wordArray) {
	            try {
	                return decodeURIComponent(escape(Latin1.stringify(wordArray)));
	            } catch (e) {
	                throw new Error('Malformed UTF-8 data');
	            }
	        },

	        /**
	         * Converts a UTF-8 string to a word array.
	         *
	         * @param {string} utf8Str The UTF-8 string.
	         *
	         * @return {WordArray} The word array.
	         *
	         * @static
	         *
	         * @example
	         *
	         *     var wordArray = CryptoJS.enc.Utf8.parse(utf8String);
	         */
	        parse: function (utf8Str) {
	            return Latin1.parse(unescape(encodeURIComponent(utf8Str)));
	        }
	    };

	    /**
	     * Abstract buffered block algorithm template.
	     *
	     * The property blockSize must be implemented in a concrete subtype.
	     *
	     * @property {number} _minBufferSize The number of blocks that should be kept unprocessed in the buffer. Default: 0
	     */
	    var BufferedBlockAlgorithm = C_lib.BufferedBlockAlgorithm = Base.extend({
	        /**
	         * Resets this block algorithm's data buffer to its initial state.
	         *
	         * @example
	         *
	         *     bufferedBlockAlgorithm.reset();
	         */
	        reset: function () {
	            // Initial values
	            this._data = new WordArray.init();
	            this._nDataBytes = 0;
	        },

	        /**
	         * Adds new data to this block algorithm's buffer.
	         *
	         * @param {WordArray|string} data The data to append. Strings are converted to a WordArray using UTF-8.
	         *
	         * @example
	         *
	         *     bufferedBlockAlgorithm._append('data');
	         *     bufferedBlockAlgorithm._append(wordArray);
	         */
	        _append: function (data) {
	            // Convert string to WordArray, else assume WordArray already
	            if (typeof data == 'string') {
	                data = Utf8.parse(data);
	            }

	            // Append
	            this._data.concat(data);
	            this._nDataBytes += data.sigBytes;
	        },

	        /**
	         * Processes available data blocks.
	         *
	         * This method invokes _doProcessBlock(offset), which must be implemented by a concrete subtype.
	         *
	         * @param {boolean} doFlush Whether all blocks and partial blocks should be processed.
	         *
	         * @return {WordArray} The processed data.
	         *
	         * @example
	         *
	         *     var processedData = bufferedBlockAlgorithm._process();
	         *     var processedData = bufferedBlockAlgorithm._process(!!'flush');
	         */
	        _process: function (doFlush) {
	            // Shortcuts
	            var data = this._data;
	            var dataWords = data.words;
	            var dataSigBytes = data.sigBytes;
	            var blockSize = this.blockSize;
	            var blockSizeBytes = blockSize * 4;

	            // Count blocks ready
	            var nBlocksReady = dataSigBytes / blockSizeBytes;
	            if (doFlush) {
	                // Round up to include partial blocks
	                nBlocksReady = Math.ceil(nBlocksReady);
	            } else {
	                // Round down to include only full blocks,
	                // less the number of blocks that must remain in the buffer
	                nBlocksReady = Math.max((nBlocksReady | 0) - this._minBufferSize, 0);
	            }

	            // Count words ready
	            var nWordsReady = nBlocksReady * blockSize;

	            // Count bytes ready
	            var nBytesReady = Math.min(nWordsReady * 4, dataSigBytes);

	            // Process blocks
	            if (nWordsReady) {
	                for (var offset = 0; offset < nWordsReady; offset += blockSize) {
	                    // Perform concrete-algorithm logic
	                    this._doProcessBlock(dataWords, offset);
	                }

	                // Remove processed words
	                var processedWords = dataWords.splice(0, nWordsReady);
	                data.sigBytes -= nBytesReady;
	            }

	            // Return processed words
	            return new WordArray.init(processedWords, nBytesReady);
	        },

	        /**
	         * Creates a copy of this object.
	         *
	         * @return {Object} The clone.
	         *
	         * @example
	         *
	         *     var clone = bufferedBlockAlgorithm.clone();
	         */
	        clone: function () {
	            var clone = Base.clone.call(this);
	            clone._data = this._data.clone();

	            return clone;
	        },

	        _minBufferSize: 0
	    });

	    /**
	     * Abstract hasher template.
	     *
	     * @property {number} blockSize The number of 32-bit words this hasher operates on. Default: 16 (512 bits)
	     */
	    var Hasher = C_lib.Hasher = BufferedBlockAlgorithm.extend({
	        /**
	         * Configuration options.
	         */
	        cfg: Base.extend(),

	        /**
	         * Initializes a newly created hasher.
	         *
	         * @param {Object} cfg (Optional) The configuration options to use for this hash computation.
	         *
	         * @example
	         *
	         *     var hasher = CryptoJS.algo.SHA256.create();
	         */
	        init: function (cfg) {
	            // Apply config defaults
	            this.cfg = this.cfg.extend(cfg);

	            // Set initial values
	            this.reset();
	        },

	        /**
	         * Resets this hasher to its initial state.
	         *
	         * @example
	         *
	         *     hasher.reset();
	         */
	        reset: function () {
	            // Reset data buffer
	            BufferedBlockAlgorithm.reset.call(this);

	            // Perform concrete-hasher logic
	            this._doReset();
	        },

	        /**
	         * Updates this hasher with a message.
	         *
	         * @param {WordArray|string} messageUpdate The message to append.
	         *
	         * @return {Hasher} This hasher.
	         *
	         * @example
	         *
	         *     hasher.update('message');
	         *     hasher.update(wordArray);
	         */
	        update: function (messageUpdate) {
	            // Append
	            this._append(messageUpdate);

	            // Update the hash
	            this._process();

	            // Chainable
	            return this;
	        },

	        /**
	         * Finalizes the hash computation.
	         * Note that the finalize operation is effectively a destructive, read-once operation.
	         *
	         * @param {WordArray|string} messageUpdate (Optional) A final message update.
	         *
	         * @return {WordArray} The hash.
	         *
	         * @example
	         *
	         *     var hash = hasher.finalize();
	         *     var hash = hasher.finalize('message');
	         *     var hash = hasher.finalize(wordArray);
	         */
	        finalize: function (messageUpdate) {
	            // Final message update
	            if (messageUpdate) {
	                this._append(messageUpdate);
	            }

	            // Perform concrete-hasher logic
	            var hash = this._doFinalize();

	            return hash;
	        },

	        blockSize: 512/32,

	        /**
	         * Creates a shortcut function to a hasher's object interface.
	         *
	         * @param {Hasher} hasher The hasher to create a helper for.
	         *
	         * @return {Function} The shortcut function.
	         *
	         * @static
	         *
	         * @example
	         *
	         *     var SHA256 = CryptoJS.lib.Hasher._createHelper(CryptoJS.algo.SHA256);
	         */
	        _createHelper: function (hasher) {
	            return function (message, cfg) {
	                return new hasher.init(cfg).finalize(message);
	            };
	        },

	        /**
	         * Creates a shortcut function to the HMAC's object interface.
	         *
	         * @param {Hasher} hasher The hasher to use in this HMAC helper.
	         *
	         * @return {Function} The shortcut function.
	         *
	         * @static
	         *
	         * @example
	         *
	         *     var HmacSHA256 = CryptoJS.lib.Hasher._createHmacHelper(CryptoJS.algo.SHA256);
	         */
	        _createHmacHelper: function (hasher) {
	            return function (message, key) {
	                return new C_algo.HMAC.init(hasher, key).finalize(message);
	            };
	        }
	    });

	    /**
	     * Algorithm namespace.
	     */
	    var C_algo = C.algo = {};

	    return C;
	}(Math));


	return CryptoJS;

}));
<<<<<<< HEAD
},{}],33:[function(require,module,exports){
=======
},{}],44:[function(require,module,exports){
>>>>>>> e6c31f75
;(function (root, factory, undef) {
	if (typeof exports === "object") {
		// CommonJS
		module.exports = exports = factory(require("./core"), require("./x64-core"));
	}
	else if (typeof define === "function" && define.amd) {
		// AMD
		define(["./core", "./x64-core"], factory);
	}
	else {
		// Global (browser)
		factory(root.CryptoJS);
	}
}(this, function (CryptoJS) {

	(function (Math) {
	    // Shortcuts
	    var C = CryptoJS;
	    var C_lib = C.lib;
	    var WordArray = C_lib.WordArray;
	    var Hasher = C_lib.Hasher;
	    var C_x64 = C.x64;
	    var X64Word = C_x64.Word;
	    var C_algo = C.algo;

	    // Constants tables
	    var RHO_OFFSETS = [];
	    var PI_INDEXES  = [];
	    var ROUND_CONSTANTS = [];

	    // Compute Constants
	    (function () {
	        // Compute rho offset constants
	        var x = 1, y = 0;
	        for (var t = 0; t < 24; t++) {
	            RHO_OFFSETS[x + 5 * y] = ((t + 1) * (t + 2) / 2) % 64;

	            var newX = y % 5;
	            var newY = (2 * x + 3 * y) % 5;
	            x = newX;
	            y = newY;
	        }

	        // Compute pi index constants
	        for (var x = 0; x < 5; x++) {
	            for (var y = 0; y < 5; y++) {
	                PI_INDEXES[x + 5 * y] = y + ((2 * x + 3 * y) % 5) * 5;
	            }
	        }

	        // Compute round constants
	        var LFSR = 0x01;
	        for (var i = 0; i < 24; i++) {
	            var roundConstantMsw = 0;
	            var roundConstantLsw = 0;

	            for (var j = 0; j < 7; j++) {
	                if (LFSR & 0x01) {
	                    var bitPosition = (1 << j) - 1;
	                    if (bitPosition < 32) {
	                        roundConstantLsw ^= 1 << bitPosition;
	                    } else /* if (bitPosition >= 32) */ {
	                        roundConstantMsw ^= 1 << (bitPosition - 32);
	                    }
	                }

	                // Compute next LFSR
	                if (LFSR & 0x80) {
	                    // Primitive polynomial over GF(2): x^8 + x^6 + x^5 + x^4 + 1
	                    LFSR = (LFSR << 1) ^ 0x71;
	                } else {
	                    LFSR <<= 1;
	                }
	            }

	            ROUND_CONSTANTS[i] = X64Word.create(roundConstantMsw, roundConstantLsw);
	        }
	    }());

	    // Reusable objects for temporary values
	    var T = [];
	    (function () {
	        for (var i = 0; i < 25; i++) {
	            T[i] = X64Word.create();
	        }
	    }());

	    /**
	     * SHA-3 hash algorithm.
	     */
	    var SHA3 = C_algo.SHA3 = Hasher.extend({
	        /**
	         * Configuration options.
	         *
	         * @property {number} outputLength
	         *   The desired number of bits in the output hash.
	         *   Only values permitted are: 224, 256, 384, 512.
	         *   Default: 512
	         */
	        cfg: Hasher.cfg.extend({
	            outputLength: 512
	        }),

	        _doReset: function () {
	            var state = this._state = []
	            for (var i = 0; i < 25; i++) {
	                state[i] = new X64Word.init();
	            }

	            this.blockSize = (1600 - 2 * this.cfg.outputLength) / 32;
	        },

	        _doProcessBlock: function (M, offset) {
	            // Shortcuts
	            var state = this._state;
	            var nBlockSizeLanes = this.blockSize / 2;

	            // Absorb
	            for (var i = 0; i < nBlockSizeLanes; i++) {
	                // Shortcuts
	                var M2i  = M[offset + 2 * i];
	                var M2i1 = M[offset + 2 * i + 1];

	                // Swap endian
	                M2i = (
	                    (((M2i << 8)  | (M2i >>> 24)) & 0x00ff00ff) |
	                    (((M2i << 24) | (M2i >>> 8))  & 0xff00ff00)
	                );
	                M2i1 = (
	                    (((M2i1 << 8)  | (M2i1 >>> 24)) & 0x00ff00ff) |
	                    (((M2i1 << 24) | (M2i1 >>> 8))  & 0xff00ff00)
	                );

	                // Absorb message into state
	                var lane = state[i];
	                lane.high ^= M2i1;
	                lane.low  ^= M2i;
	            }

	            // Rounds
	            for (var round = 0; round < 24; round++) {
	                // Theta
	                for (var x = 0; x < 5; x++) {
	                    // Mix column lanes
	                    var tMsw = 0, tLsw = 0;
	                    for (var y = 0; y < 5; y++) {
	                        var lane = state[x + 5 * y];
	                        tMsw ^= lane.high;
	                        tLsw ^= lane.low;
	                    }

	                    // Temporary values
	                    var Tx = T[x];
	                    Tx.high = tMsw;
	                    Tx.low  = tLsw;
	                }
	                for (var x = 0; x < 5; x++) {
	                    // Shortcuts
	                    var Tx4 = T[(x + 4) % 5];
	                    var Tx1 = T[(x + 1) % 5];
	                    var Tx1Msw = Tx1.high;
	                    var Tx1Lsw = Tx1.low;

	                    // Mix surrounding columns
	                    var tMsw = Tx4.high ^ ((Tx1Msw << 1) | (Tx1Lsw >>> 31));
	                    var tLsw = Tx4.low  ^ ((Tx1Lsw << 1) | (Tx1Msw >>> 31));
	                    for (var y = 0; y < 5; y++) {
	                        var lane = state[x + 5 * y];
	                        lane.high ^= tMsw;
	                        lane.low  ^= tLsw;
	                    }
	                }

	                // Rho Pi
	                for (var laneIndex = 1; laneIndex < 25; laneIndex++) {
	                    // Shortcuts
	                    var lane = state[laneIndex];
	                    var laneMsw = lane.high;
	                    var laneLsw = lane.low;
	                    var rhoOffset = RHO_OFFSETS[laneIndex];

	                    // Rotate lanes
	                    if (rhoOffset < 32) {
	                        var tMsw = (laneMsw << rhoOffset) | (laneLsw >>> (32 - rhoOffset));
	                        var tLsw = (laneLsw << rhoOffset) | (laneMsw >>> (32 - rhoOffset));
	                    } else /* if (rhoOffset >= 32) */ {
	                        var tMsw = (laneLsw << (rhoOffset - 32)) | (laneMsw >>> (64 - rhoOffset));
	                        var tLsw = (laneMsw << (rhoOffset - 32)) | (laneLsw >>> (64 - rhoOffset));
	                    }

	                    // Transpose lanes
	                    var TPiLane = T[PI_INDEXES[laneIndex]];
	                    TPiLane.high = tMsw;
	                    TPiLane.low  = tLsw;
	                }

	                // Rho pi at x = y = 0
	                var T0 = T[0];
	                var state0 = state[0];
	                T0.high = state0.high;
	                T0.low  = state0.low;

	                // Chi
	                for (var x = 0; x < 5; x++) {
	                    for (var y = 0; y < 5; y++) {
	                        // Shortcuts
	                        var laneIndex = x + 5 * y;
	                        var lane = state[laneIndex];
	                        var TLane = T[laneIndex];
	                        var Tx1Lane = T[((x + 1) % 5) + 5 * y];
	                        var Tx2Lane = T[((x + 2) % 5) + 5 * y];

	                        // Mix rows
	                        lane.high = TLane.high ^ (~Tx1Lane.high & Tx2Lane.high);
	                        lane.low  = TLane.low  ^ (~Tx1Lane.low  & Tx2Lane.low);
	                    }
	                }

	                // Iota
	                var lane = state[0];
	                var roundConstant = ROUND_CONSTANTS[round];
	                lane.high ^= roundConstant.high;
	                lane.low  ^= roundConstant.low;;
	            }
	        },

	        _doFinalize: function () {
	            // Shortcuts
	            var data = this._data;
	            var dataWords = data.words;
	            var nBitsTotal = this._nDataBytes * 8;
	            var nBitsLeft = data.sigBytes * 8;
	            var blockSizeBits = this.blockSize * 32;

	            // Add padding
	            dataWords[nBitsLeft >>> 5] |= 0x1 << (24 - nBitsLeft % 32);
	            dataWords[((Math.ceil((nBitsLeft + 1) / blockSizeBits) * blockSizeBits) >>> 5) - 1] |= 0x80;
	            data.sigBytes = dataWords.length * 4;

	            // Hash final blocks
	            this._process();

	            // Shortcuts
	            var state = this._state;
	            var outputLengthBytes = this.cfg.outputLength / 8;
	            var outputLengthLanes = outputLengthBytes / 8;

	            // Squeeze
	            var hashWords = [];
	            for (var i = 0; i < outputLengthLanes; i++) {
	                // Shortcuts
	                var lane = state[i];
	                var laneMsw = lane.high;
	                var laneLsw = lane.low;

	                // Swap endian
	                laneMsw = (
	                    (((laneMsw << 8)  | (laneMsw >>> 24)) & 0x00ff00ff) |
	                    (((laneMsw << 24) | (laneMsw >>> 8))  & 0xff00ff00)
	                );
	                laneLsw = (
	                    (((laneLsw << 8)  | (laneLsw >>> 24)) & 0x00ff00ff) |
	                    (((laneLsw << 24) | (laneLsw >>> 8))  & 0xff00ff00)
	                );

	                // Squeeze state to retrieve hash
	                hashWords.push(laneLsw);
	                hashWords.push(laneMsw);
	            }

	            // Return final computed hash
	            return new WordArray.init(hashWords, outputLengthBytes);
	        },

	        clone: function () {
	            var clone = Hasher.clone.call(this);

	            var state = clone._state = this._state.slice(0);
	            for (var i = 0; i < 25; i++) {
	                state[i] = state[i].clone();
	            }

	            return clone;
	        }
	    });

	    /**
	     * Shortcut function to the hasher's object interface.
	     *
	     * @param {WordArray|string} message The message to hash.
	     *
	     * @return {WordArray} The hash.
	     *
	     * @static
	     *
	     * @example
	     *
	     *     var hash = CryptoJS.SHA3('message');
	     *     var hash = CryptoJS.SHA3(wordArray);
	     */
	    C.SHA3 = Hasher._createHelper(SHA3);

	    /**
	     * Shortcut function to the HMAC's object interface.
	     *
	     * @param {WordArray|string} message The message to hash.
	     * @param {WordArray|string} key The secret key.
	     *
	     * @return {WordArray} The HMAC.
	     *
	     * @static
	     *
	     * @example
	     *
	     *     var hmac = CryptoJS.HmacSHA3(message, key);
	     */
	    C.HmacSHA3 = Hasher._createHmacHelper(SHA3);
	}(Math));


	return CryptoJS.SHA3;

}));
<<<<<<< HEAD
},{"./core":32,"./x64-core":34}],34:[function(require,module,exports){
=======
},{"./core":43,"./x64-core":45}],45:[function(require,module,exports){
>>>>>>> e6c31f75
;(function (root, factory) {
	if (typeof exports === "object") {
		// CommonJS
		module.exports = exports = factory(require("./core"));
	}
	else if (typeof define === "function" && define.amd) {
		// AMD
		define(["./core"], factory);
	}
	else {
		// Global (browser)
		factory(root.CryptoJS);
	}
}(this, function (CryptoJS) {

	(function (undefined) {
	    // Shortcuts
	    var C = CryptoJS;
	    var C_lib = C.lib;
	    var Base = C_lib.Base;
	    var X32WordArray = C_lib.WordArray;

	    /**
	     * x64 namespace.
	     */
	    var C_x64 = C.x64 = {};

	    /**
	     * A 64-bit word.
	     */
	    var X64Word = C_x64.Word = Base.extend({
	        /**
	         * Initializes a newly created 64-bit word.
	         *
	         * @param {number} high The high 32 bits.
	         * @param {number} low The low 32 bits.
	         *
	         * @example
	         *
	         *     var x64Word = CryptoJS.x64.Word.create(0x00010203, 0x04050607);
	         */
	        init: function (high, low) {
	            this.high = high;
	            this.low = low;
	        }

	        /**
	         * Bitwise NOTs this word.
	         *
	         * @return {X64Word} A new x64-Word object after negating.
	         *
	         * @example
	         *
	         *     var negated = x64Word.not();
	         */
	        // not: function () {
	            // var high = ~this.high;
	            // var low = ~this.low;

	            // return X64Word.create(high, low);
	        // },

	        /**
	         * Bitwise ANDs this word with the passed word.
	         *
	         * @param {X64Word} word The x64-Word to AND with this word.
	         *
	         * @return {X64Word} A new x64-Word object after ANDing.
	         *
	         * @example
	         *
	         *     var anded = x64Word.and(anotherX64Word);
	         */
	        // and: function (word) {
	            // var high = this.high & word.high;
	            // var low = this.low & word.low;

	            // return X64Word.create(high, low);
	        // },

	        /**
	         * Bitwise ORs this word with the passed word.
	         *
	         * @param {X64Word} word The x64-Word to OR with this word.
	         *
	         * @return {X64Word} A new x64-Word object after ORing.
	         *
	         * @example
	         *
	         *     var ored = x64Word.or(anotherX64Word);
	         */
	        // or: function (word) {
	            // var high = this.high | word.high;
	            // var low = this.low | word.low;

	            // return X64Word.create(high, low);
	        // },

	        /**
	         * Bitwise XORs this word with the passed word.
	         *
	         * @param {X64Word} word The x64-Word to XOR with this word.
	         *
	         * @return {X64Word} A new x64-Word object after XORing.
	         *
	         * @example
	         *
	         *     var xored = x64Word.xor(anotherX64Word);
	         */
	        // xor: function (word) {
	            // var high = this.high ^ word.high;
	            // var low = this.low ^ word.low;

	            // return X64Word.create(high, low);
	        // },

	        /**
	         * Shifts this word n bits to the left.
	         *
	         * @param {number} n The number of bits to shift.
	         *
	         * @return {X64Word} A new x64-Word object after shifting.
	         *
	         * @example
	         *
	         *     var shifted = x64Word.shiftL(25);
	         */
	        // shiftL: function (n) {
	            // if (n < 32) {
	                // var high = (this.high << n) | (this.low >>> (32 - n));
	                // var low = this.low << n;
	            // } else {
	                // var high = this.low << (n - 32);
	                // var low = 0;
	            // }

	            // return X64Word.create(high, low);
	        // },

	        /**
	         * Shifts this word n bits to the right.
	         *
	         * @param {number} n The number of bits to shift.
	         *
	         * @return {X64Word} A new x64-Word object after shifting.
	         *
	         * @example
	         *
	         *     var shifted = x64Word.shiftR(7);
	         */
	        // shiftR: function (n) {
	            // if (n < 32) {
	                // var low = (this.low >>> n) | (this.high << (32 - n));
	                // var high = this.high >>> n;
	            // } else {
	                // var low = this.high >>> (n - 32);
	                // var high = 0;
	            // }

	            // return X64Word.create(high, low);
	        // },

	        /**
	         * Rotates this word n bits to the left.
	         *
	         * @param {number} n The number of bits to rotate.
	         *
	         * @return {X64Word} A new x64-Word object after rotating.
	         *
	         * @example
	         *
	         *     var rotated = x64Word.rotL(25);
	         */
	        // rotL: function (n) {
	            // return this.shiftL(n).or(this.shiftR(64 - n));
	        // },

	        /**
	         * Rotates this word n bits to the right.
	         *
	         * @param {number} n The number of bits to rotate.
	         *
	         * @return {X64Word} A new x64-Word object after rotating.
	         *
	         * @example
	         *
	         *     var rotated = x64Word.rotR(7);
	         */
	        // rotR: function (n) {
	            // return this.shiftR(n).or(this.shiftL(64 - n));
	        // },

	        /**
	         * Adds this word with the passed word.
	         *
	         * @param {X64Word} word The x64-Word to add with this word.
	         *
	         * @return {X64Word} A new x64-Word object after adding.
	         *
	         * @example
	         *
	         *     var added = x64Word.add(anotherX64Word);
	         */
	        // add: function (word) {
	            // var low = (this.low + word.low) | 0;
	            // var carry = (low >>> 0) < (this.low >>> 0) ? 1 : 0;
	            // var high = (this.high + word.high + carry) | 0;

	            // return X64Word.create(high, low);
	        // }
	    });

	    /**
	     * An array of 64-bit words.
	     *
	     * @property {Array} words The array of CryptoJS.x64.Word objects.
	     * @property {number} sigBytes The number of significant bytes in this word array.
	     */
	    var X64WordArray = C_x64.WordArray = Base.extend({
	        /**
	         * Initializes a newly created word array.
	         *
	         * @param {Array} words (Optional) An array of CryptoJS.x64.Word objects.
	         * @param {number} sigBytes (Optional) The number of significant bytes in the words.
	         *
	         * @example
	         *
	         *     var wordArray = CryptoJS.x64.WordArray.create();
	         *
	         *     var wordArray = CryptoJS.x64.WordArray.create([
	         *         CryptoJS.x64.Word.create(0x00010203, 0x04050607),
	         *         CryptoJS.x64.Word.create(0x18191a1b, 0x1c1d1e1f)
	         *     ]);
	         *
	         *     var wordArray = CryptoJS.x64.WordArray.create([
	         *         CryptoJS.x64.Word.create(0x00010203, 0x04050607),
	         *         CryptoJS.x64.Word.create(0x18191a1b, 0x1c1d1e1f)
	         *     ], 10);
	         */
	        init: function (words, sigBytes) {
	            words = this.words = words || [];

	            if (sigBytes != undefined) {
	                this.sigBytes = sigBytes;
	            } else {
	                this.sigBytes = words.length * 8;
	            }
	        },

	        /**
	         * Converts this 64-bit word array to a 32-bit word array.
	         *
	         * @return {CryptoJS.lib.WordArray} This word array's data as a 32-bit word array.
	         *
	         * @example
	         *
	         *     var x32WordArray = x64WordArray.toX32();
	         */
	        toX32: function () {
	            // Shortcuts
	            var x64Words = this.words;
	            var x64WordsLength = x64Words.length;

	            // Convert
	            var x32Words = [];
	            for (var i = 0; i < x64WordsLength; i++) {
	                var x64Word = x64Words[i];
	                x32Words.push(x64Word.high);
	                x32Words.push(x64Word.low);
	            }

	            return X32WordArray.create(x32Words, this.sigBytes);
	        },

	        /**
	         * Creates a copy of this word array.
	         *
	         * @return {X64WordArray} The clone.
	         *
	         * @example
	         *
	         *     var clone = x64WordArray.clone();
	         */
	        clone: function () {
	            var clone = Base.clone.call(this);

	            // Clone "words" array
	            var words = clone.words = this.words.slice(0);

	            // Clone each X64Word object
	            var wordsLength = words.length;
	            for (var i = 0; i < wordsLength; i++) {
	                words[i] = words[i].clone();
	            }

	            return clone;
	        }
	    });
	}());


	return CryptoJS;

}));
<<<<<<< HEAD
},{"./core":32}],"bignumber.js":[function(require,module,exports){
=======
},{"./core":43}],"bignumber.js":[function(require,module,exports){
>>>>>>> e6c31f75
/*! bignumber.js v2.0.7 https://github.com/MikeMcl/bignumber.js/LICENCE */

;(function (global) {
    'use strict';

    /*
      bignumber.js v2.0.7
      A JavaScript library for arbitrary-precision arithmetic.
      https://github.com/MikeMcl/bignumber.js
      Copyright (c) 2015 Michael Mclaughlin <M8ch88l@gmail.com>
      MIT Expat Licence
    */


    var BigNumber, crypto, parseNumeric,
        isNumeric = /^-?(\d+(\.\d*)?|\.\d+)(e[+-]?\d+)?$/i,
        mathceil = Math.ceil,
        mathfloor = Math.floor,
        notBool = ' not a boolean or binary digit',
        roundingMode = 'rounding mode',
        tooManyDigits = 'number type has more than 15 significant digits',
        ALPHABET = '0123456789abcdefghijklmnopqrstuvwxyzABCDEFGHIJKLMNOPQRSTUVWXYZ$_',
        BASE = 1e14,
        LOG_BASE = 14,
        MAX_SAFE_INTEGER = 0x1fffffffffffff,         // 2^53 - 1
        // MAX_INT32 = 0x7fffffff,                   // 2^31 - 1
        POWS_TEN = [1, 10, 100, 1e3, 1e4, 1e5, 1e6, 1e7, 1e8, 1e9, 1e10, 1e11, 1e12, 1e13],
        SQRT_BASE = 1e7,

        /*
         * The limit on the value of DECIMAL_PLACES, TO_EXP_NEG, TO_EXP_POS, MIN_EXP, MAX_EXP, and
         * the arguments to toExponential, toFixed, toFormat, and toPrecision, beyond which an
         * exception is thrown (if ERRORS is true).
         */
        MAX = 1E9;                                   // 0 to MAX_INT32


    /*
     * Create and return a BigNumber constructor.
     */
    function another(configObj) {
        var div,

            // id tracks the caller function, so its name can be included in error messages.
            id = 0,
            P = BigNumber.prototype,
            ONE = new BigNumber(1),


            /********************************* EDITABLE DEFAULTS **********************************/


            /*
             * The default values below must be integers within the inclusive ranges stated.
             * The values can also be changed at run-time using BigNumber.config.
             */

            // The maximum number of decimal places for operations involving division.
            DECIMAL_PLACES = 20,                     // 0 to MAX

            /*
             * The rounding mode used when rounding to the above decimal places, and when using
             * toExponential, toFixed, toFormat and toPrecision, and round (default value).
             * UP         0 Away from zero.
             * DOWN       1 Towards zero.
             * CEIL       2 Towards +Infinity.
             * FLOOR      3 Towards -Infinity.
             * HALF_UP    4 Towards nearest neighbour. If equidistant, up.
             * HALF_DOWN  5 Towards nearest neighbour. If equidistant, down.
             * HALF_EVEN  6 Towards nearest neighbour. If equidistant, towards even neighbour.
             * HALF_CEIL  7 Towards nearest neighbour. If equidistant, towards +Infinity.
             * HALF_FLOOR 8 Towards nearest neighbour. If equidistant, towards -Infinity.
             */
            ROUNDING_MODE = 4,                       // 0 to 8

            // EXPONENTIAL_AT : [TO_EXP_NEG , TO_EXP_POS]

            // The exponent value at and beneath which toString returns exponential notation.
            // Number type: -7
            TO_EXP_NEG = -7,                         // 0 to -MAX

            // The exponent value at and above which toString returns exponential notation.
            // Number type: 21
            TO_EXP_POS = 21,                         // 0 to MAX

            // RANGE : [MIN_EXP, MAX_EXP]

            // The minimum exponent value, beneath which underflow to zero occurs.
            // Number type: -324  (5e-324)
            MIN_EXP = -1e7,                          // -1 to -MAX

            // The maximum exponent value, above which overflow to Infinity occurs.
            // Number type:  308  (1.7976931348623157e+308)
            // For MAX_EXP > 1e7, e.g. new BigNumber('1e100000000').plus(1) may be slow.
            MAX_EXP = 1e7,                           // 1 to MAX

            // Whether BigNumber Errors are ever thrown.
            ERRORS = true,                           // true or false

            // Change to intValidatorNoErrors if ERRORS is false.
            isValidInt = intValidatorWithErrors,     // intValidatorWithErrors/intValidatorNoErrors

            // Whether to use cryptographically-secure random number generation, if available.
            CRYPTO = false,                          // true or false

            /*
             * The modulo mode used when calculating the modulus: a mod n.
             * The quotient (q = a / n) is calculated according to the corresponding rounding mode.
             * The remainder (r) is calculated as: r = a - n * q.
             *
             * UP        0 The remainder is positive if the dividend is negative, else is negative.
             * DOWN      1 The remainder has the same sign as the dividend.
             *             This modulo mode is commonly known as 'truncated division' and is
             *             equivalent to (a % n) in JavaScript.
             * FLOOR     3 The remainder has the same sign as the divisor (Python %).
             * HALF_EVEN 6 This modulo mode implements the IEEE 754 remainder function.
             * EUCLID    9 Euclidian division. q = sign(n) * floor(a / abs(n)).
             *             The remainder is always positive.
             *
             * The truncated division, floored division, Euclidian division and IEEE 754 remainder
             * modes are commonly used for the modulus operation.
             * Although the other rounding modes can also be used, they may not give useful results.
             */
            MODULO_MODE = 1,                         // 0 to 9

            // The maximum number of significant digits of the result of the toPower operation.
            // If POW_PRECISION is 0, there will be unlimited significant digits.
            POW_PRECISION = 100,                     // 0 to MAX

            // The format specification used by the BigNumber.prototype.toFormat method.
            FORMAT = {
                decimalSeparator: '.',
                groupSeparator: ',',
                groupSize: 3,
                secondaryGroupSize: 0,
                fractionGroupSeparator: '\xA0',      // non-breaking space
                fractionGroupSize: 0
            };


        /******************************************************************************************/


        // CONSTRUCTOR


        /*
         * The BigNumber constructor and exported function.
         * Create and return a new instance of a BigNumber object.
         *
         * n {number|string|BigNumber} A numeric value.
         * [b] {number} The base of n. Integer, 2 to 64 inclusive.
         */
        function BigNumber( n, b ) {
            var c, e, i, num, len, str,
                x = this;

            // Enable constructor usage without new.
            if ( !( x instanceof BigNumber ) ) {

                // 'BigNumber() constructor call without new: {n}'
                if (ERRORS) raise( 26, 'constructor call without new', n );
                return new BigNumber( n, b );
            }

            // 'new BigNumber() base not an integer: {b}'
            // 'new BigNumber() base out of range: {b}'
            if ( b == null || !isValidInt( b, 2, 64, id, 'base' ) ) {

                // Duplicate.
                if ( n instanceof BigNumber ) {
                    x.s = n.s;
                    x.e = n.e;
                    x.c = ( n = n.c ) ? n.slice() : n;
                    id = 0;
                    return;
                }

                if ( ( num = typeof n == 'number' ) && n * 0 == 0 ) {
                    x.s = 1 / n < 0 ? ( n = -n, -1 ) : 1;

                    // Fast path for integers.
                    if ( n === ~~n ) {
                        for ( e = 0, i = n; i >= 10; i /= 10, e++ );
                        x.e = e;
                        x.c = [n];
                        id = 0;
                        return;
                    }

                    str = n + '';
                } else {
                    if ( !isNumeric.test( str = n + '' ) ) return parseNumeric( x, str, num );
                    x.s = str.charCodeAt(0) === 45 ? ( str = str.slice(1), -1 ) : 1;
                }
            } else {
                b = b | 0;
                str = n + '';

                // Ensure return value is rounded to DECIMAL_PLACES as with other bases.
                // Allow exponential notation to be used with base 10 argument.
                if ( b == 10 ) {
                    x = new BigNumber( n instanceof BigNumber ? n : str );
                    return round( x, DECIMAL_PLACES + x.e + 1, ROUNDING_MODE );
                }

                // Avoid potential interpretation of Infinity and NaN as base 44+ values.
                // Any number in exponential form will fail due to the [Ee][+-].
                if ( ( num = typeof n == 'number' ) && n * 0 != 0 ||
                  !( new RegExp( '^-?' + ( c = '[' + ALPHABET.slice( 0, b ) + ']+' ) +
                    '(?:\\.' + c + ')?$',b < 37 ? 'i' : '' ) ).test(str) ) {
                    return parseNumeric( x, str, num, b );
                }

                if (num) {
                    x.s = 1 / n < 0 ? ( str = str.slice(1), -1 ) : 1;

                    if ( ERRORS && str.replace( /^0\.0*|\./, '' ).length > 15 ) {

                        // 'new BigNumber() number type has more than 15 significant digits: {n}'
                        raise( id, tooManyDigits, n );
                    }

                    // Prevent later check for length on converted number.
                    num = false;
                } else {
                    x.s = str.charCodeAt(0) === 45 ? ( str = str.slice(1), -1 ) : 1;
                }

                str = convertBase( str, 10, b, x.s );
            }

            // Decimal point?
            if ( ( e = str.indexOf('.') ) > -1 ) str = str.replace( '.', '' );

            // Exponential form?
            if ( ( i = str.search( /e/i ) ) > 0 ) {

                // Determine exponent.
                if ( e < 0 ) e = i;
                e += +str.slice( i + 1 );
                str = str.substring( 0, i );
            } else if ( e < 0 ) {

                // Integer.
                e = str.length;
            }

            // Determine leading zeros.
            for ( i = 0; str.charCodeAt(i) === 48; i++ );

            // Determine trailing zeros.
            for ( len = str.length; str.charCodeAt(--len) === 48; );
            str = str.slice( i, len + 1 );

            if (str) {
                len = str.length;

                // Disallow numbers with over 15 significant digits if number type.
                // 'new BigNumber() number type has more than 15 significant digits: {n}'
                if ( num && ERRORS && len > 15 ) raise( id, tooManyDigits, x.s * n );

                e = e - i - 1;

                 // Overflow?
                if ( e > MAX_EXP ) {

                    // Infinity.
                    x.c = x.e = null;

                // Underflow?
                } else if ( e < MIN_EXP ) {

                    // Zero.
                    x.c = [ x.e = 0 ];
                } else {
                    x.e = e;
                    x.c = [];

                    // Transform base

                    // e is the base 10 exponent.
                    // i is where to slice str to get the first element of the coefficient array.
                    i = ( e + 1 ) % LOG_BASE;
                    if ( e < 0 ) i += LOG_BASE;

                    if ( i < len ) {
                        if (i) x.c.push( +str.slice( 0, i ) );

                        for ( len -= LOG_BASE; i < len; ) {
                            x.c.push( +str.slice( i, i += LOG_BASE ) );
                        }

                        str = str.slice(i);
                        i = LOG_BASE - str.length;
                    } else {
                        i -= len;
                    }

                    for ( ; i--; str += '0' );
                    x.c.push( +str );
                }
            } else {

                // Zero.
                x.c = [ x.e = 0 ];
            }

            id = 0;
        }


        // CONSTRUCTOR PROPERTIES


        BigNumber.another = another;

        BigNumber.ROUND_UP = 0;
        BigNumber.ROUND_DOWN = 1;
        BigNumber.ROUND_CEIL = 2;
        BigNumber.ROUND_FLOOR = 3;
        BigNumber.ROUND_HALF_UP = 4;
        BigNumber.ROUND_HALF_DOWN = 5;
        BigNumber.ROUND_HALF_EVEN = 6;
        BigNumber.ROUND_HALF_CEIL = 7;
        BigNumber.ROUND_HALF_FLOOR = 8;
        BigNumber.EUCLID = 9;


        /*
         * Configure infrequently-changing library-wide settings.
         *
         * Accept an object or an argument list, with one or many of the following properties or
         * parameters respectively:
         *
         *   DECIMAL_PLACES  {number}  Integer, 0 to MAX inclusive
         *   ROUNDING_MODE   {number}  Integer, 0 to 8 inclusive
         *   EXPONENTIAL_AT  {number|number[]}  Integer, -MAX to MAX inclusive or
         *                                      [integer -MAX to 0 incl., 0 to MAX incl.]
         *   RANGE           {number|number[]}  Non-zero integer, -MAX to MAX inclusive or
         *                                      [integer -MAX to -1 incl., integer 1 to MAX incl.]
         *   ERRORS          {boolean|number}   true, false, 1 or 0
         *   CRYPTO          {boolean|number}   true, false, 1 or 0
         *   MODULO_MODE     {number}           0 to 9 inclusive
         *   POW_PRECISION   {number}           0 to MAX inclusive
         *   FORMAT          {object}           See BigNumber.prototype.toFormat
         *      decimalSeparator       {string}
         *      groupSeparator         {string}
         *      groupSize              {number}
         *      secondaryGroupSize     {number}
         *      fractionGroupSeparator {string}
         *      fractionGroupSize      {number}
         *
         * (The values assigned to the above FORMAT object properties are not checked for validity.)
         *
         * E.g.
         * BigNumber.config(20, 4) is equivalent to
         * BigNumber.config({ DECIMAL_PLACES : 20, ROUNDING_MODE : 4 })
         *
         * Ignore properties/parameters set to null or undefined.
         * Return an object with the properties current values.
         */
        BigNumber.config = function () {
            var v, p,
                i = 0,
                r = {},
                a = arguments,
                o = a[0],
                has = o && typeof o == 'object'
                  ? function () { if ( o.hasOwnProperty(p) ) return ( v = o[p] ) != null; }
                  : function () { if ( a.length > i ) return ( v = a[i++] ) != null; };

            // DECIMAL_PLACES {number} Integer, 0 to MAX inclusive.
            // 'config() DECIMAL_PLACES not an integer: {v}'
            // 'config() DECIMAL_PLACES out of range: {v}'
            if ( has( p = 'DECIMAL_PLACES' ) && isValidInt( v, 0, MAX, 2, p ) ) {
                DECIMAL_PLACES = v | 0;
            }
            r[p] = DECIMAL_PLACES;

            // ROUNDING_MODE {number} Integer, 0 to 8 inclusive.
            // 'config() ROUNDING_MODE not an integer: {v}'
            // 'config() ROUNDING_MODE out of range: {v}'
            if ( has( p = 'ROUNDING_MODE' ) && isValidInt( v, 0, 8, 2, p ) ) {
                ROUNDING_MODE = v | 0;
            }
            r[p] = ROUNDING_MODE;

            // EXPONENTIAL_AT {number|number[]}
            // Integer, -MAX to MAX inclusive or [integer -MAX to 0 inclusive, 0 to MAX inclusive].
            // 'config() EXPONENTIAL_AT not an integer: {v}'
            // 'config() EXPONENTIAL_AT out of range: {v}'
            if ( has( p = 'EXPONENTIAL_AT' ) ) {

                if ( isArray(v) ) {
                    if ( isValidInt( v[0], -MAX, 0, 2, p ) && isValidInt( v[1], 0, MAX, 2, p ) ) {
                        TO_EXP_NEG = v[0] | 0;
                        TO_EXP_POS = v[1] | 0;
                    }
                } else if ( isValidInt( v, -MAX, MAX, 2, p ) ) {
                    TO_EXP_NEG = -( TO_EXP_POS = ( v < 0 ? -v : v ) | 0 );
                }
            }
            r[p] = [ TO_EXP_NEG, TO_EXP_POS ];

            // RANGE {number|number[]} Non-zero integer, -MAX to MAX inclusive or
            // [integer -MAX to -1 inclusive, integer 1 to MAX inclusive].
            // 'config() RANGE not an integer: {v}'
            // 'config() RANGE cannot be zero: {v}'
            // 'config() RANGE out of range: {v}'
            if ( has( p = 'RANGE' ) ) {

                if ( isArray(v) ) {
                    if ( isValidInt( v[0], -MAX, -1, 2, p ) && isValidInt( v[1], 1, MAX, 2, p ) ) {
                        MIN_EXP = v[0] | 0;
                        MAX_EXP = v[1] | 0;
                    }
                } else if ( isValidInt( v, -MAX, MAX, 2, p ) ) {
                    if ( v | 0 ) MIN_EXP = -( MAX_EXP = ( v < 0 ? -v : v ) | 0 );
                    else if (ERRORS) raise( 2, p + ' cannot be zero', v );
                }
            }
            r[p] = [ MIN_EXP, MAX_EXP ];

            // ERRORS {boolean|number} true, false, 1 or 0.
            // 'config() ERRORS not a boolean or binary digit: {v}'
            if ( has( p = 'ERRORS' ) ) {

                if ( v === !!v || v === 1 || v === 0 ) {
                    id = 0;
                    isValidInt = ( ERRORS = !!v ) ? intValidatorWithErrors : intValidatorNoErrors;
                } else if (ERRORS) {
                    raise( 2, p + notBool, v );
                }
            }
            r[p] = ERRORS;

            // CRYPTO {boolean|number} true, false, 1 or 0.
            // 'config() CRYPTO not a boolean or binary digit: {v}'
            // 'config() crypto unavailable: {crypto}'
            if ( has( p = 'CRYPTO' ) ) {

                if ( v === !!v || v === 1 || v === 0 ) {
                    CRYPTO = !!( v && crypto && typeof crypto == 'object' );
                    if ( v && !CRYPTO && ERRORS ) raise( 2, 'crypto unavailable', crypto );
                } else if (ERRORS) {
                    raise( 2, p + notBool, v );
                }
            }
            r[p] = CRYPTO;

            // MODULO_MODE {number} Integer, 0 to 9 inclusive.
            // 'config() MODULO_MODE not an integer: {v}'
            // 'config() MODULO_MODE out of range: {v}'
            if ( has( p = 'MODULO_MODE' ) && isValidInt( v, 0, 9, 2, p ) ) {
                MODULO_MODE = v | 0;
            }
            r[p] = MODULO_MODE;

            // POW_PRECISION {number} Integer, 0 to MAX inclusive.
            // 'config() POW_PRECISION not an integer: {v}'
            // 'config() POW_PRECISION out of range: {v}'
            if ( has( p = 'POW_PRECISION' ) && isValidInt( v, 0, MAX, 2, p ) ) {
                POW_PRECISION = v | 0;
            }
            r[p] = POW_PRECISION;

            // FORMAT {object}
            // 'config() FORMAT not an object: {v}'
            if ( has( p = 'FORMAT' ) ) {

                if ( typeof v == 'object' ) {
                    FORMAT = v;
                } else if (ERRORS) {
                    raise( 2, p + ' not an object', v );
                }
            }
            r[p] = FORMAT;

            return r;
        };


        /*
         * Return a new BigNumber whose value is the maximum of the arguments.
         *
         * arguments {number|string|BigNumber}
         */
        BigNumber.max = function () { return maxOrMin( arguments, P.lt ); };


        /*
         * Return a new BigNumber whose value is the minimum of the arguments.
         *
         * arguments {number|string|BigNumber}
         */
        BigNumber.min = function () { return maxOrMin( arguments, P.gt ); };


        /*
         * Return a new BigNumber with a random value equal to or greater than 0 and less than 1,
         * and with dp, or DECIMAL_PLACES if dp is omitted, decimal places (or less if trailing
         * zeros are produced).
         *
         * [dp] {number} Decimal places. Integer, 0 to MAX inclusive.
         *
         * 'random() decimal places not an integer: {dp}'
         * 'random() decimal places out of range: {dp}'
         * 'random() crypto unavailable: {crypto}'
         */
        BigNumber.random = (function () {
            var pow2_53 = 0x20000000000000;

            // Return a 53 bit integer n, where 0 <= n < 9007199254740992.
            // Check if Math.random() produces more than 32 bits of randomness.
            // If it does, assume at least 53 bits are produced, otherwise assume at least 30 bits.
            // 0x40000000 is 2^30, 0x800000 is 2^23, 0x1fffff is 2^21 - 1.
            var random53bitInt = (Math.random() * pow2_53) & 0x1fffff
              ? function () { return mathfloor( Math.random() * pow2_53 ); }
              : function () { return ((Math.random() * 0x40000000 | 0) * 0x800000) +
                  (Math.random() * 0x800000 | 0); };

            return function (dp) {
                var a, b, e, k, v,
                    i = 0,
                    c = [],
                    rand = new BigNumber(ONE);

                dp = dp == null || !isValidInt( dp, 0, MAX, 14 ) ? DECIMAL_PLACES : dp | 0;
                k = mathceil( dp / LOG_BASE );

                if (CRYPTO) {

                    // Browsers supporting crypto.getRandomValues.
                    if ( crypto && crypto.getRandomValues ) {

                        a = crypto.getRandomValues( new Uint32Array( k *= 2 ) );

                        for ( ; i < k; ) {

                            // 53 bits:
                            // ((Math.pow(2, 32) - 1) * Math.pow(2, 21)).toString(2)
                            // 11111 11111111 11111111 11111111 11100000 00000000 00000000
                            // ((Math.pow(2, 32) - 1) >>> 11).toString(2)
                            //                                     11111 11111111 11111111
                            // 0x20000 is 2^21.
                            v = a[i] * 0x20000 + (a[i + 1] >>> 11);

                            // Rejection sampling:
                            // 0 <= v < 9007199254740992
                            // Probability that v >= 9e15, is
                            // 7199254740992 / 9007199254740992 ~= 0.0008, i.e. 1 in 1251
                            if ( v >= 9e15 ) {
                                b = crypto.getRandomValues( new Uint32Array(2) );
                                a[i] = b[0];
                                a[i + 1] = b[1];
                            } else {

                                // 0 <= v <= 8999999999999999
                                // 0 <= (v % 1e14) <= 99999999999999
                                c.push( v % 1e14 );
                                i += 2;
                            }
                        }
                        i = k / 2;

                    // Node.js supporting crypto.randomBytes.
                    } else if ( crypto && crypto.randomBytes ) {

                        // buffer
                        a = crypto.randomBytes( k *= 7 );

                        for ( ; i < k; ) {

                            // 0x1000000000000 is 2^48, 0x10000000000 is 2^40
                            // 0x100000000 is 2^32, 0x1000000 is 2^24
                            // 11111 11111111 11111111 11111111 11111111 11111111 11111111
                            // 0 <= v < 9007199254740992
                            v = ( ( a[i] & 31 ) * 0x1000000000000 ) + ( a[i + 1] * 0x10000000000 ) +
                                  ( a[i + 2] * 0x100000000 ) + ( a[i + 3] * 0x1000000 ) +
                                  ( a[i + 4] << 16 ) + ( a[i + 5] << 8 ) + a[i + 6];

                            if ( v >= 9e15 ) {
                                crypto.randomBytes(7).copy( a, i );
                            } else {

                                // 0 <= (v % 1e14) <= 99999999999999
                                c.push( v % 1e14 );
                                i += 7;
                            }
                        }
                        i = k / 7;
                    } else if (ERRORS) {
                        raise( 14, 'crypto unavailable', crypto );
                    }
                }

                // Use Math.random: CRYPTO is false or crypto is unavailable and ERRORS is false.
                if (!i) {

                    for ( ; i < k; ) {
                        v = random53bitInt();
                        if ( v < 9e15 ) c[i++] = v % 1e14;
                    }
                }

                k = c[--i];
                dp %= LOG_BASE;

                // Convert trailing digits to zeros according to dp.
                if ( k && dp ) {
                    v = POWS_TEN[LOG_BASE - dp];
                    c[i] = mathfloor( k / v ) * v;
                }

                // Remove trailing elements which are zero.
                for ( ; c[i] === 0; c.pop(), i-- );

                // Zero?
                if ( i < 0 ) {
                    c = [ e = 0 ];
                } else {

                    // Remove leading elements which are zero and adjust exponent accordingly.
                    for ( e = -1 ; c[0] === 0; c.shift(), e -= LOG_BASE);

                    // Count the digits of the first element of c to determine leading zeros, and...
                    for ( i = 1, v = c[0]; v >= 10; v /= 10, i++);

                    // adjust the exponent accordingly.
                    if ( i < LOG_BASE ) e -= LOG_BASE - i;
                }

                rand.e = e;
                rand.c = c;
                return rand;
            };
        })();


        // PRIVATE FUNCTIONS


        // Convert a numeric string of baseIn to a numeric string of baseOut.
        function convertBase( str, baseOut, baseIn, sign ) {
            var d, e, k, r, x, xc, y,
                i = str.indexOf( '.' ),
                dp = DECIMAL_PLACES,
                rm = ROUNDING_MODE;

            if ( baseIn < 37 ) str = str.toLowerCase();

            // Non-integer.
            if ( i >= 0 ) {
                k = POW_PRECISION;

                // Unlimited precision.
                POW_PRECISION = 0;
                str = str.replace( '.', '' );
                y = new BigNumber(baseIn);
                x = y.pow( str.length - i );
                POW_PRECISION = k;

                // Convert str as if an integer, then restore the fraction part by dividing the
                // result by its base raised to a power.
                y.c = toBaseOut( toFixedPoint( coeffToString( x.c ), x.e ), 10, baseOut );
                y.e = y.c.length;
            }

            // Convert the number as integer.
            xc = toBaseOut( str, baseIn, baseOut );
            e = k = xc.length;

            // Remove trailing zeros.
            for ( ; xc[--k] == 0; xc.pop() );
            if ( !xc[0] ) return '0';

            if ( i < 0 ) {
                --e;
            } else {
                x.c = xc;
                x.e = e;

                // sign is needed for correct rounding.
                x.s = sign;
                x = div( x, y, dp, rm, baseOut );
                xc = x.c;
                r = x.r;
                e = x.e;
            }

            d = e + dp + 1;

            // The rounding digit, i.e. the digit to the right of the digit that may be rounded up.
            i = xc[d];
            k = baseOut / 2;
            r = r || d < 0 || xc[d + 1] != null;

            r = rm < 4 ? ( i != null || r ) && ( rm == 0 || rm == ( x.s < 0 ? 3 : 2 ) )
                       : i > k || i == k &&( rm == 4 || r || rm == 6 && xc[d - 1] & 1 ||
                         rm == ( x.s < 0 ? 8 : 7 ) );

            if ( d < 1 || !xc[0] ) {

                // 1^-dp or 0.
                str = r ? toFixedPoint( '1', -dp ) : '0';
            } else {
                xc.length = d;

                if (r) {

                    // Rounding up may mean the previous digit has to be rounded up and so on.
                    for ( --baseOut; ++xc[--d] > baseOut; ) {
                        xc[d] = 0;

                        if ( !d ) {
                            ++e;
                            xc.unshift(1);
                        }
                    }
                }

                // Determine trailing zeros.
                for ( k = xc.length; !xc[--k]; );

                // E.g. [4, 11, 15] becomes 4bf.
                for ( i = 0, str = ''; i <= k; str += ALPHABET.charAt( xc[i++] ) );
                str = toFixedPoint( str, e );
            }

            // The caller will add the sign.
            return str;
        }


        // Perform division in the specified base. Called by div and convertBase.
        div = (function () {

            // Assume non-zero x and k.
            function multiply( x, k, base ) {
                var m, temp, xlo, xhi,
                    carry = 0,
                    i = x.length,
                    klo = k % SQRT_BASE,
                    khi = k / SQRT_BASE | 0;

                for ( x = x.slice(); i--; ) {
                    xlo = x[i] % SQRT_BASE;
                    xhi = x[i] / SQRT_BASE | 0;
                    m = khi * xlo + xhi * klo;
                    temp = klo * xlo + ( ( m % SQRT_BASE ) * SQRT_BASE ) + carry;
                    carry = ( temp / base | 0 ) + ( m / SQRT_BASE | 0 ) + khi * xhi;
                    x[i] = temp % base;
                }

                if (carry) x.unshift(carry);

                return x;
            }

            function compare( a, b, aL, bL ) {
                var i, cmp;

                if ( aL != bL ) {
                    cmp = aL > bL ? 1 : -1;
                } else {

                    for ( i = cmp = 0; i < aL; i++ ) {

                        if ( a[i] != b[i] ) {
                            cmp = a[i] > b[i] ? 1 : -1;
                            break;
                        }
                    }
                }
                return cmp;
            }

            function subtract( a, b, aL, base ) {
                var i = 0;

                // Subtract b from a.
                for ( ; aL--; ) {
                    a[aL] -= i;
                    i = a[aL] < b[aL] ? 1 : 0;
                    a[aL] = i * base + a[aL] - b[aL];
                }

                // Remove leading zeros.
                for ( ; !a[0] && a.length > 1; a.shift() );
            }

            // x: dividend, y: divisor.
            return function ( x, y, dp, rm, base ) {
                var cmp, e, i, more, n, prod, prodL, q, qc, rem, remL, rem0, xi, xL, yc0,
                    yL, yz,
                    s = x.s == y.s ? 1 : -1,
                    xc = x.c,
                    yc = y.c;

                // Either NaN, Infinity or 0?
                if ( !xc || !xc[0] || !yc || !yc[0] ) {

                    return new BigNumber(

                      // Return NaN if either NaN, or both Infinity or 0.
                      !x.s || !y.s || ( xc ? yc && xc[0] == yc[0] : !yc ) ? NaN :

                        // Return ±0 if x is ±0 or y is ±Infinity, or return ±Infinity as y is ±0.
                        xc && xc[0] == 0 || !yc ? s * 0 : s / 0
                    );
                }

                q = new BigNumber(s);
                qc = q.c = [];
                e = x.e - y.e;
                s = dp + e + 1;

                if ( !base ) {
                    base = BASE;
                    e = bitFloor( x.e / LOG_BASE ) - bitFloor( y.e / LOG_BASE );
                    s = s / LOG_BASE | 0;
                }

                // Result exponent may be one less then the current value of e.
                // The coefficients of the BigNumbers from convertBase may have trailing zeros.
                for ( i = 0; yc[i] == ( xc[i] || 0 ); i++ );
                if ( yc[i] > ( xc[i] || 0 ) ) e--;

                if ( s < 0 ) {
                    qc.push(1);
                    more = true;
                } else {
                    xL = xc.length;
                    yL = yc.length;
                    i = 0;
                    s += 2;

                    // Normalise xc and yc so highest order digit of yc is >= base / 2.

                    n = mathfloor( base / ( yc[0] + 1 ) );

                    // Not necessary, but to handle odd bases where yc[0] == ( base / 2 ) - 1.
                    // if ( n > 1 || n++ == 1 && yc[0] < base / 2 ) {
                    if ( n > 1 ) {
                        yc = multiply( yc, n, base );
                        xc = multiply( xc, n, base );
                        yL = yc.length;
                        xL = xc.length;
                    }

                    xi = yL;
                    rem = xc.slice( 0, yL );
                    remL = rem.length;

                    // Add zeros to make remainder as long as divisor.
                    for ( ; remL < yL; rem[remL++] = 0 );
                    yz = yc.slice();
                    yz.unshift(0);
                    yc0 = yc[0];
                    if ( yc[1] >= base / 2 ) yc0++;
                    // Not necessary, but to prevent trial digit n > base, when using base 3.
                    // else if ( base == 3 && yc0 == 1 ) yc0 = 1 + 1e-15;

                    do {
                        n = 0;

                        // Compare divisor and remainder.
                        cmp = compare( yc, rem, yL, remL );

                        // If divisor < remainder.
                        if ( cmp < 0 ) {

                            // Calculate trial digit, n.

                            rem0 = rem[0];
                            if ( yL != remL ) rem0 = rem0 * base + ( rem[1] || 0 );

                            // n is how many times the divisor goes into the current remainder.
                            n = mathfloor( rem0 / yc0 );

                            //  Algorithm:
                            //  1. product = divisor * trial digit (n)
                            //  2. if product > remainder: product -= divisor, n--
                            //  3. remainder -= product
                            //  4. if product was < remainder at 2:
                            //    5. compare new remainder and divisor
                            //    6. If remainder > divisor: remainder -= divisor, n++

                            if ( n > 1 ) {

                                // n may be > base only when base is 3.
                                if (n >= base) n = base - 1;

                                // product = divisor * trial digit.
                                prod = multiply( yc, n, base );
                                prodL = prod.length;
                                remL = rem.length;

                                // Compare product and remainder.
                                // If product > remainder.
                                // Trial digit n too high.
                                // n is 1 too high about 5% of the time, and is not known to have
                                // ever been more than 1 too high.
                                while ( compare( prod, rem, prodL, remL ) == 1 ) {
                                    n--;

                                    // Subtract divisor from product.
                                    subtract( prod, yL < prodL ? yz : yc, prodL, base );
                                    prodL = prod.length;
                                    cmp = 1;
                                }
                            } else {

                                // n is 0 or 1, cmp is -1.
                                // If n is 0, there is no need to compare yc and rem again below,
                                // so change cmp to 1 to avoid it.
                                // If n is 1, leave cmp as -1, so yc and rem are compared again.
                                if ( n == 0 ) {

                                    // divisor < remainder, so n must be at least 1.
                                    cmp = n = 1;
                                }

                                // product = divisor
                                prod = yc.slice();
                                prodL = prod.length;
                            }

                            if ( prodL < remL ) prod.unshift(0);

                            // Subtract product from remainder.
                            subtract( rem, prod, remL, base );
                            remL = rem.length;

                             // If product was < remainder.
                            if ( cmp == -1 ) {

                                // Compare divisor and new remainder.
                                // If divisor < new remainder, subtract divisor from remainder.
                                // Trial digit n too low.
                                // n is 1 too low about 5% of the time, and very rarely 2 too low.
                                while ( compare( yc, rem, yL, remL ) < 1 ) {
                                    n++;

                                    // Subtract divisor from remainder.
                                    subtract( rem, yL < remL ? yz : yc, remL, base );
                                    remL = rem.length;
                                }
                            }
                        } else if ( cmp === 0 ) {
                            n++;
                            rem = [0];
                        } // else cmp === 1 and n will be 0

                        // Add the next digit, n, to the result array.
                        qc[i++] = n;

                        // Update the remainder.
                        if ( rem[0] ) {
                            rem[remL++] = xc[xi] || 0;
                        } else {
                            rem = [ xc[xi] ];
                            remL = 1;
                        }
                    } while ( ( xi++ < xL || rem[0] != null ) && s-- );

                    more = rem[0] != null;

                    // Leading zero?
                    if ( !qc[0] ) qc.shift();
                }

                if ( base == BASE ) {

                    // To calculate q.e, first get the number of digits of qc[0].
                    for ( i = 1, s = qc[0]; s >= 10; s /= 10, i++ );
                    round( q, dp + ( q.e = i + e * LOG_BASE - 1 ) + 1, rm, more );

                // Caller is convertBase.
                } else {
                    q.e = e;
                    q.r = +more;
                }

                return q;
            };
        })();


        /*
         * Return a string representing the value of BigNumber n in fixed-point or exponential
         * notation rounded to the specified decimal places or significant digits.
         *
         * n is a BigNumber.
         * i is the index of the last digit required (i.e. the digit that may be rounded up).
         * rm is the rounding mode.
         * caller is caller id: toExponential 19, toFixed 20, toFormat 21, toPrecision 24.
         */
        function format( n, i, rm, caller ) {
            var c0, e, ne, len, str;

            rm = rm != null && isValidInt( rm, 0, 8, caller, roundingMode )
              ? rm | 0 : ROUNDING_MODE;

            if ( !n.c ) return n.toString();
            c0 = n.c[0];
            ne = n.e;

            if ( i == null ) {
                str = coeffToString( n.c );
                str = caller == 19 || caller == 24 && ne <= TO_EXP_NEG
                  ? toExponential( str, ne )
                  : toFixedPoint( str, ne );
            } else {
                n = round( new BigNumber(n), i, rm );

                // n.e may have changed if the value was rounded up.
                e = n.e;

                str = coeffToString( n.c );
                len = str.length;

                // toPrecision returns exponential notation if the number of significant digits
                // specified is less than the number of digits necessary to represent the integer
                // part of the value in fixed-point notation.

                // Exponential notation.
                if ( caller == 19 || caller == 24 && ( i <= e || e <= TO_EXP_NEG ) ) {

                    // Append zeros?
                    for ( ; len < i; str += '0', len++ );
                    str = toExponential( str, e );

                // Fixed-point notation.
                } else {
                    i -= ne;
                    str = toFixedPoint( str, e );

                    // Append zeros?
                    if ( e + 1 > len ) {
                        if ( --i > 0 ) for ( str += '.'; i--; str += '0' );
                    } else {
                        i += e - len;
                        if ( i > 0 ) {
                            if ( e + 1 == len ) str += '.';
                            for ( ; i--; str += '0' );
                        }
                    }
                }
            }

            return n.s < 0 && c0 ? '-' + str : str;
        }


        // Handle BigNumber.max and BigNumber.min.
        function maxOrMin( args, method ) {
            var m, n,
                i = 0;

            if ( isArray( args[0] ) ) args = args[0];
            m = new BigNumber( args[0] );

            for ( ; ++i < args.length; ) {
                n = new BigNumber( args[i] );

                // If any number is NaN, return NaN.
                if ( !n.s ) {
                    m = n;
                    break;
                } else if ( method.call( m, n ) ) {
                    m = n;
                }
            }

            return m;
        }


        /*
         * Return true if n is an integer in range, otherwise throw.
         * Use for argument validation when ERRORS is true.
         */
        function intValidatorWithErrors( n, min, max, caller, name ) {
            if ( n < min || n > max || n != truncate(n) ) {
                raise( caller, ( name || 'decimal places' ) +
                  ( n < min || n > max ? ' out of range' : ' not an integer' ), n );
            }

            return true;
        }


        /*
         * Strip trailing zeros, calculate base 10 exponent and check against MIN_EXP and MAX_EXP.
         * Called by minus, plus and times.
         */
        function normalise( n, c, e ) {
            var i = 1,
                j = c.length;

             // Remove trailing zeros.
            for ( ; !c[--j]; c.pop() );

            // Calculate the base 10 exponent. First get the number of digits of c[0].
            for ( j = c[0]; j >= 10; j /= 10, i++ );

            // Overflow?
            if ( ( e = i + e * LOG_BASE - 1 ) > MAX_EXP ) {

                // Infinity.
                n.c = n.e = null;

            // Underflow?
            } else if ( e < MIN_EXP ) {

                // Zero.
                n.c = [ n.e = 0 ];
            } else {
                n.e = e;
                n.c = c;
            }

            return n;
        }


        // Handle values that fail the validity test in BigNumber.
        parseNumeric = (function () {
            var basePrefix = /^(-?)0([xbo])/i,
                dotAfter = /^([^.]+)\.$/,
                dotBefore = /^\.([^.]+)$/,
                isInfinityOrNaN = /^-?(Infinity|NaN)$/,
                whitespaceOrPlus = /^\s*\+|^\s+|\s+$/g;

            return function ( x, str, num, b ) {
                var base,
                    s = num ? str : str.replace( whitespaceOrPlus, '' );

                // No exception on ±Infinity or NaN.
                if ( isInfinityOrNaN.test(s) ) {
                    x.s = isNaN(s) ? null : s < 0 ? -1 : 1;
                } else {
                    if ( !num ) {

                        // basePrefix = /^(-?)0([xbo])(?=\w[\w.]*$)/i
                        s = s.replace( basePrefix, function ( m, p1, p2 ) {
                            base = ( p2 = p2.toLowerCase() ) == 'x' ? 16 : p2 == 'b' ? 2 : 8;
                            return !b || b == base ? p1 : m;
                        });

                        if (b) {
                            base = b;

                            // E.g. '1.' to '1', '.1' to '0.1'
                            s = s.replace( dotAfter, '$1' ).replace( dotBefore, '0.$1' );
                        }

                        if ( str != s ) return new BigNumber( s, base );
                    }

                    // 'new BigNumber() not a number: {n}'
                    // 'new BigNumber() not a base {b} number: {n}'
                    if (ERRORS) raise( id, 'not a' + ( b ? ' base ' + b : '' ) + ' number', str );
                    x.s = null;
                }

                x.c = x.e = null;
                id = 0;
            }
        })();


        // Throw a BigNumber Error.
        function raise( caller, msg, val ) {
            var error = new Error( [
                'new BigNumber',     // 0
                'cmp',               // 1
                'config',            // 2
                'div',               // 3
                'divToInt',          // 4
                'eq',                // 5
                'gt',                // 6
                'gte',               // 7
                'lt',                // 8
                'lte',               // 9
                'minus',             // 10
                'mod',               // 11
                'plus',              // 12
                'precision',         // 13
                'random',            // 14
                'round',             // 15
                'shift',             // 16
                'times',             // 17
                'toDigits',          // 18
                'toExponential',     // 19
                'toFixed',           // 20
                'toFormat',          // 21
                'toFraction',        // 22
                'pow',               // 23
                'toPrecision',       // 24
                'toString',          // 25
                'BigNumber'          // 26
            ][caller] + '() ' + msg + ': ' + val );

            error.name = 'BigNumber Error';
            id = 0;
            throw error;
        }


        /*
         * Round x to sd significant digits using rounding mode rm. Check for over/under-flow.
         * If r is truthy, it is known that there are more digits after the rounding digit.
         */
        function round( x, sd, rm, r ) {
            var d, i, j, k, n, ni, rd,
                xc = x.c,
                pows10 = POWS_TEN;

            // if x is not Infinity or NaN...
            if (xc) {

                // rd is the rounding digit, i.e. the digit after the digit that may be rounded up.
                // n is a base 1e14 number, the value of the element of array x.c containing rd.
                // ni is the index of n within x.c.
                // d is the number of digits of n.
                // i is the index of rd within n including leading zeros.
                // j is the actual index of rd within n (if < 0, rd is a leading zero).
                out: {

                    // Get the number of digits of the first element of xc.
                    for ( d = 1, k = xc[0]; k >= 10; k /= 10, d++ );
                    i = sd - d;

                    // If the rounding digit is in the first element of xc...
                    if ( i < 0 ) {
                        i += LOG_BASE;
                        j = sd;
                        n = xc[ ni = 0 ];

                        // Get the rounding digit at index j of n.
                        rd = n / pows10[ d - j - 1 ] % 10 | 0;
                    } else {
                        ni = mathceil( ( i + 1 ) / LOG_BASE );

                        if ( ni >= xc.length ) {

                            if (r) {

                                // Needed by sqrt.
                                for ( ; xc.length <= ni; xc.push(0) );
                                n = rd = 0;
                                d = 1;
                                i %= LOG_BASE;
                                j = i - LOG_BASE + 1;
                            } else {
                                break out;
                            }
                        } else {
                            n = k = xc[ni];

                            // Get the number of digits of n.
                            for ( d = 1; k >= 10; k /= 10, d++ );

                            // Get the index of rd within n.
                            i %= LOG_BASE;

                            // Get the index of rd within n, adjusted for leading zeros.
                            // The number of leading zeros of n is given by LOG_BASE - d.
                            j = i - LOG_BASE + d;

                            // Get the rounding digit at index j of n.
                            rd = j < 0 ? 0 : n / pows10[ d - j - 1 ] % 10 | 0;
                        }
                    }

                    r = r || sd < 0 ||

                    // Are there any non-zero digits after the rounding digit?
                    // The expression  n % pows10[ d - j - 1 ]  returns all digits of n to the right
                    // of the digit at j, e.g. if n is 908714 and j is 2, the expression gives 714.
                      xc[ni + 1] != null || ( j < 0 ? n : n % pows10[ d - j - 1 ] );

                    r = rm < 4
                      ? ( rd || r ) && ( rm == 0 || rm == ( x.s < 0 ? 3 : 2 ) )
                      : rd > 5 || rd == 5 && ( rm == 4 || r || rm == 6 &&

                        // Check whether the digit to the left of the rounding digit is odd.
                        ( ( i > 0 ? j > 0 ? n / pows10[ d - j ] : 0 : xc[ni - 1] ) % 10 ) & 1 ||
                          rm == ( x.s < 0 ? 8 : 7 ) );

                    if ( sd < 1 || !xc[0] ) {
                        xc.length = 0;

                        if (r) {

                            // Convert sd to decimal places.
                            sd -= x.e + 1;

                            // 1, 0.1, 0.01, 0.001, 0.0001 etc.
                            xc[0] = pows10[ sd % LOG_BASE ];
                            x.e = -sd || 0;
                        } else {

                            // Zero.
                            xc[0] = x.e = 0;
                        }

                        return x;
                    }

                    // Remove excess digits.
                    if ( i == 0 ) {
                        xc.length = ni;
                        k = 1;
                        ni--;
                    } else {
                        xc.length = ni + 1;
                        k = pows10[ LOG_BASE - i ];

                        // E.g. 56700 becomes 56000 if 7 is the rounding digit.
                        // j > 0 means i > number of leading zeros of n.
                        xc[ni] = j > 0 ? mathfloor( n / pows10[ d - j ] % pows10[j] ) * k : 0;
                    }

                    // Round up?
                    if (r) {

                        for ( ; ; ) {

                            // If the digit to be rounded up is in the first element of xc...
                            if ( ni == 0 ) {

                                // i will be the length of xc[0] before k is added.
                                for ( i = 1, j = xc[0]; j >= 10; j /= 10, i++ );
                                j = xc[0] += k;
                                for ( k = 1; j >= 10; j /= 10, k++ );

                                // if i != k the length has increased.
                                if ( i != k ) {
                                    x.e++;
                                    if ( xc[0] == BASE ) xc[0] = 1;
                                }

                                break;
                            } else {
                                xc[ni] += k;
                                if ( xc[ni] != BASE ) break;
                                xc[ni--] = 0;
                                k = 1;
                            }
                        }
                    }

                    // Remove trailing zeros.
                    for ( i = xc.length; xc[--i] === 0; xc.pop() );
                }

                // Overflow? Infinity.
                if ( x.e > MAX_EXP ) {
                    x.c = x.e = null;

                // Underflow? Zero.
                } else if ( x.e < MIN_EXP ) {
                    x.c = [ x.e = 0 ];
                }
            }

            return x;
        }


        // PROTOTYPE/INSTANCE METHODS


        /*
         * Return a new BigNumber whose value is the absolute value of this BigNumber.
         */
        P.absoluteValue = P.abs = function () {
            var x = new BigNumber(this);
            if ( x.s < 0 ) x.s = 1;
            return x;
        };


        /*
         * Return a new BigNumber whose value is the value of this BigNumber rounded to a whole
         * number in the direction of Infinity.
         */
        P.ceil = function () {
            return round( new BigNumber(this), this.e + 1, 2 );
        };


        /*
         * Return
         * 1 if the value of this BigNumber is greater than the value of BigNumber(y, b),
         * -1 if the value of this BigNumber is less than the value of BigNumber(y, b),
         * 0 if they have the same value,
         * or null if the value of either is NaN.
         */
        P.comparedTo = P.cmp = function ( y, b ) {
            id = 1;
            return compare( this, new BigNumber( y, b ) );
        };


        /*
         * Return the number of decimal places of the value of this BigNumber, or null if the value
         * of this BigNumber is ±Infinity or NaN.
         */
        P.decimalPlaces = P.dp = function () {
            var n, v,
                c = this.c;

            if ( !c ) return null;
            n = ( ( v = c.length - 1 ) - bitFloor( this.e / LOG_BASE ) ) * LOG_BASE;

            // Subtract the number of trailing zeros of the last number.
            if ( v = c[v] ) for ( ; v % 10 == 0; v /= 10, n-- );
            if ( n < 0 ) n = 0;

            return n;
        };


        /*
         *  n / 0 = I
         *  n / N = N
         *  n / I = 0
         *  0 / n = 0
         *  0 / 0 = N
         *  0 / N = N
         *  0 / I = 0
         *  N / n = N
         *  N / 0 = N
         *  N / N = N
         *  N / I = N
         *  I / n = I
         *  I / 0 = I
         *  I / N = N
         *  I / I = N
         *
         * Return a new BigNumber whose value is the value of this BigNumber divided by the value of
         * BigNumber(y, b), rounded according to DECIMAL_PLACES and ROUNDING_MODE.
         */
        P.dividedBy = P.div = function ( y, b ) {
            id = 3;
            return div( this, new BigNumber( y, b ), DECIMAL_PLACES, ROUNDING_MODE );
        };


        /*
         * Return a new BigNumber whose value is the integer part of dividing the value of this
         * BigNumber by the value of BigNumber(y, b).
         */
        P.dividedToIntegerBy = P.divToInt = function ( y, b ) {
            id = 4;
            return div( this, new BigNumber( y, b ), 0, 1 );
        };


        /*
         * Return true if the value of this BigNumber is equal to the value of BigNumber(y, b),
         * otherwise returns false.
         */
        P.equals = P.eq = function ( y, b ) {
            id = 5;
            return compare( this, new BigNumber( y, b ) ) === 0;
        };


        /*
         * Return a new BigNumber whose value is the value of this BigNumber rounded to a whole
         * number in the direction of -Infinity.
         */
        P.floor = function () {
            return round( new BigNumber(this), this.e + 1, 3 );
        };


        /*
         * Return true if the value of this BigNumber is greater than the value of BigNumber(y, b),
         * otherwise returns false.
         */
        P.greaterThan = P.gt = function ( y, b ) {
            id = 6;
            return compare( this, new BigNumber( y, b ) ) > 0;
        };


        /*
         * Return true if the value of this BigNumber is greater than or equal to the value of
         * BigNumber(y, b), otherwise returns false.
         */
        P.greaterThanOrEqualTo = P.gte = function ( y, b ) {
            id = 7;
            return ( b = compare( this, new BigNumber( y, b ) ) ) === 1 || b === 0;

        };


        /*
         * Return true if the value of this BigNumber is a finite number, otherwise returns false.
         */
        P.isFinite = function () {
            return !!this.c;
        };


        /*
         * Return true if the value of this BigNumber is an integer, otherwise return false.
         */
        P.isInteger = P.isInt = function () {
            return !!this.c && bitFloor( this.e / LOG_BASE ) > this.c.length - 2;
        };


        /*
         * Return true if the value of this BigNumber is NaN, otherwise returns false.
         */
        P.isNaN = function () {
            return !this.s;
        };


        /*
         * Return true if the value of this BigNumber is negative, otherwise returns false.
         */
        P.isNegative = P.isNeg = function () {
            return this.s < 0;
        };


        /*
         * Return true if the value of this BigNumber is 0 or -0, otherwise returns false.
         */
        P.isZero = function () {
            return !!this.c && this.c[0] == 0;
        };


        /*
         * Return true if the value of this BigNumber is less than the value of BigNumber(y, b),
         * otherwise returns false.
         */
        P.lessThan = P.lt = function ( y, b ) {
            id = 8;
            return compare( this, new BigNumber( y, b ) ) < 0;
        };


        /*
         * Return true if the value of this BigNumber is less than or equal to the value of
         * BigNumber(y, b), otherwise returns false.
         */
        P.lessThanOrEqualTo = P.lte = function ( y, b ) {
            id = 9;
            return ( b = compare( this, new BigNumber( y, b ) ) ) === -1 || b === 0;
        };


        /*
         *  n - 0 = n
         *  n - N = N
         *  n - I = -I
         *  0 - n = -n
         *  0 - 0 = 0
         *  0 - N = N
         *  0 - I = -I
         *  N - n = N
         *  N - 0 = N
         *  N - N = N
         *  N - I = N
         *  I - n = I
         *  I - 0 = I
         *  I - N = N
         *  I - I = N
         *
         * Return a new BigNumber whose value is the value of this BigNumber minus the value of
         * BigNumber(y, b).
         */
        P.minus = P.sub = function ( y, b ) {
            var i, j, t, xLTy,
                x = this,
                a = x.s;

            id = 10;
            y = new BigNumber( y, b );
            b = y.s;

            // Either NaN?
            if ( !a || !b ) return new BigNumber(NaN);

            // Signs differ?
            if ( a != b ) {
                y.s = -b;
                return x.plus(y);
            }

            var xe = x.e / LOG_BASE,
                ye = y.e / LOG_BASE,
                xc = x.c,
                yc = y.c;

            if ( !xe || !ye ) {

                // Either Infinity?
                if ( !xc || !yc ) return xc ? ( y.s = -b, y ) : new BigNumber( yc ? x : NaN );

                // Either zero?
                if ( !xc[0] || !yc[0] ) {

                    // Return y if y is non-zero, x if x is non-zero, or zero if both are zero.
                    return yc[0] ? ( y.s = -b, y ) : new BigNumber( xc[0] ? x :

                      // IEEE 754 (2008) 6.3: n - n = -0 when rounding to -Infinity
                      ROUNDING_MODE == 3 ? -0 : 0 );
                }
            }

            xe = bitFloor(xe);
            ye = bitFloor(ye);
            xc = xc.slice();

            // Determine which is the bigger number.
            if ( a = xe - ye ) {

                if ( xLTy = a < 0 ) {
                    a = -a;
                    t = xc;
                } else {
                    ye = xe;
                    t = yc;
                }

                t.reverse();

                // Prepend zeros to equalise exponents.
                for ( b = a; b--; t.push(0) );
                t.reverse();
            } else {

                // Exponents equal. Check digit by digit.
                j = ( xLTy = ( a = xc.length ) < ( b = yc.length ) ) ? a : b;

                for ( a = b = 0; b < j; b++ ) {

                    if ( xc[b] != yc[b] ) {
                        xLTy = xc[b] < yc[b];
                        break;
                    }
                }
            }

            // x < y? Point xc to the array of the bigger number.
            if (xLTy) t = xc, xc = yc, yc = t, y.s = -y.s;

            b = ( j = yc.length ) - ( i = xc.length );

            // Append zeros to xc if shorter.
            // No need to add zeros to yc if shorter as subtract only needs to start at yc.length.
            if ( b > 0 ) for ( ; b--; xc[i++] = 0 );
            b = BASE - 1;

            // Subtract yc from xc.
            for ( ; j > a; ) {

                if ( xc[--j] < yc[j] ) {
                    for ( i = j; i && !xc[--i]; xc[i] = b );
                    --xc[i];
                    xc[j] += BASE;
                }

                xc[j] -= yc[j];
            }

            // Remove leading zeros and adjust exponent accordingly.
            for ( ; xc[0] == 0; xc.shift(), --ye );

            // Zero?
            if ( !xc[0] ) {

                // Following IEEE 754 (2008) 6.3,
                // n - n = +0  but  n - n = -0  when rounding towards -Infinity.
                y.s = ROUNDING_MODE == 3 ? -1 : 1;
                y.c = [ y.e = 0 ];
                return y;
            }

            // No need to check for Infinity as +x - +y != Infinity && -x - -y != Infinity
            // for finite x and y.
            return normalise( y, xc, ye );
        };


        /*
         *   n % 0 =  N
         *   n % N =  N
         *   n % I =  n
         *   0 % n =  0
         *  -0 % n = -0
         *   0 % 0 =  N
         *   0 % N =  N
         *   0 % I =  0
         *   N % n =  N
         *   N % 0 =  N
         *   N % N =  N
         *   N % I =  N
         *   I % n =  N
         *   I % 0 =  N
         *   I % N =  N
         *   I % I =  N
         *
         * Return a new BigNumber whose value is the value of this BigNumber modulo the value of
         * BigNumber(y, b). The result depends on the value of MODULO_MODE.
         */
        P.modulo = P.mod = function ( y, b ) {
            var q, s,
                x = this;

            id = 11;
            y = new BigNumber( y, b );

            // Return NaN if x is Infinity or NaN, or y is NaN or zero.
            if ( !x.c || !y.s || y.c && !y.c[0] ) {
                return new BigNumber(NaN);

            // Return x if y is Infinity or x is zero.
            } else if ( !y.c || x.c && !x.c[0] ) {
                return new BigNumber(x);
            }

            if ( MODULO_MODE == 9 ) {

                // Euclidian division: q = sign(y) * floor(x / abs(y))
                // r = x - qy    where  0 <= r < abs(y)
                s = y.s;
                y.s = 1;
                q = div( x, y, 0, 3 );
                y.s = s;
                q.s *= s;
            } else {
                q = div( x, y, 0, MODULO_MODE );
            }

            return x.minus( q.times(y) );
        };


        /*
         * Return a new BigNumber whose value is the value of this BigNumber negated,
         * i.e. multiplied by -1.
         */
        P.negated = P.neg = function () {
            var x = new BigNumber(this);
            x.s = -x.s || null;
            return x;
        };


        /*
         *  n + 0 = n
         *  n + N = N
         *  n + I = I
         *  0 + n = n
         *  0 + 0 = 0
         *  0 + N = N
         *  0 + I = I
         *  N + n = N
         *  N + 0 = N
         *  N + N = N
         *  N + I = N
         *  I + n = I
         *  I + 0 = I
         *  I + N = N
         *  I + I = I
         *
         * Return a new BigNumber whose value is the value of this BigNumber plus the value of
         * BigNumber(y, b).
         */
        P.plus = P.add = function ( y, b ) {
            var t,
                x = this,
                a = x.s;

            id = 12;
            y = new BigNumber( y, b );
            b = y.s;

            // Either NaN?
            if ( !a || !b ) return new BigNumber(NaN);

            // Signs differ?
             if ( a != b ) {
                y.s = -b;
                return x.minus(y);
            }

            var xe = x.e / LOG_BASE,
                ye = y.e / LOG_BASE,
                xc = x.c,
                yc = y.c;

            if ( !xe || !ye ) {

                // Return ±Infinity if either ±Infinity.
                if ( !xc || !yc ) return new BigNumber( a / 0 );

                // Either zero?
                // Return y if y is non-zero, x if x is non-zero, or zero if both are zero.
                if ( !xc[0] || !yc[0] ) return yc[0] ? y : new BigNumber( xc[0] ? x : a * 0 );
            }

            xe = bitFloor(xe);
            ye = bitFloor(ye);
            xc = xc.slice();

            // Prepend zeros to equalise exponents. Faster to use reverse then do unshifts.
            if ( a = xe - ye ) {
                if ( a > 0 ) {
                    ye = xe;
                    t = yc;
                } else {
                    a = -a;
                    t = xc;
                }

                t.reverse();
                for ( ; a--; t.push(0) );
                t.reverse();
            }

            a = xc.length;
            b = yc.length;

            // Point xc to the longer array, and b to the shorter length.
            if ( a - b < 0 ) t = yc, yc = xc, xc = t, b = a;

            // Only start adding at yc.length - 1 as the further digits of xc can be ignored.
            for ( a = 0; b; ) {
                a = ( xc[--b] = xc[b] + yc[b] + a ) / BASE | 0;
                xc[b] %= BASE;
            }

            if (a) {
                xc.unshift(a);
                ++ye;
            }

            // No need to check for zero, as +x + +y != 0 && -x + -y != 0
            // ye = MAX_EXP + 1 possible
            return normalise( y, xc, ye );
        };


        /*
         * Return the number of significant digits of the value of this BigNumber.
         *
         * [z] {boolean|number} Whether to count integer-part trailing zeros: true, false, 1 or 0.
         */
        P.precision = P.sd = function (z) {
            var n, v,
                x = this,
                c = x.c;

            // 'precision() argument not a boolean or binary digit: {z}'
            if ( z != null && z !== !!z && z !== 1 && z !== 0 ) {
                if (ERRORS) raise( 13, 'argument' + notBool, z );
                if ( z != !!z ) z = null;
            }

            if ( !c ) return null;
            v = c.length - 1;
            n = v * LOG_BASE + 1;

            if ( v = c[v] ) {

                // Subtract the number of trailing zeros of the last element.
                for ( ; v % 10 == 0; v /= 10, n-- );

                // Add the number of digits of the first element.
                for ( v = c[0]; v >= 10; v /= 10, n++ );
            }

            if ( z && x.e + 1 > n ) n = x.e + 1;

            return n;
        };


        /*
         * Return a new BigNumber whose value is the value of this BigNumber rounded to a maximum of
         * dp decimal places using rounding mode rm, or to 0 and ROUNDING_MODE respectively if
         * omitted.
         *
         * [dp] {number} Decimal places. Integer, 0 to MAX inclusive.
         * [rm] {number} Rounding mode. Integer, 0 to 8 inclusive.
         *
         * 'round() decimal places out of range: {dp}'
         * 'round() decimal places not an integer: {dp}'
         * 'round() rounding mode not an integer: {rm}'
         * 'round() rounding mode out of range: {rm}'
         */
        P.round = function ( dp, rm ) {
            var n = new BigNumber(this);

            if ( dp == null || isValidInt( dp, 0, MAX, 15 ) ) {
                round( n, ~~dp + this.e + 1, rm == null ||
                  !isValidInt( rm, 0, 8, 15, roundingMode ) ? ROUNDING_MODE : rm | 0 );
            }

            return n;
        };


        /*
         * Return a new BigNumber whose value is the value of this BigNumber shifted by k places
         * (powers of 10). Shift to the right if n > 0, and to the left if n < 0.
         *
         * k {number} Integer, -MAX_SAFE_INTEGER to MAX_SAFE_INTEGER inclusive.
         *
         * If k is out of range and ERRORS is false, the result will be ±0 if k < 0, or ±Infinity
         * otherwise.
         *
         * 'shift() argument not an integer: {k}'
         * 'shift() argument out of range: {k}'
         */
        P.shift = function (k) {
            var n = this;
            return isValidInt( k, -MAX_SAFE_INTEGER, MAX_SAFE_INTEGER, 16, 'argument' )

              // k < 1e+21, or truncate(k) will produce exponential notation.
              ? n.times( '1e' + truncate(k) )
              : new BigNumber( n.c && n.c[0] && ( k < -MAX_SAFE_INTEGER || k > MAX_SAFE_INTEGER )
                ? n.s * ( k < 0 ? 0 : 1 / 0 )
                : n );
        };


        /*
         *  sqrt(-n) =  N
         *  sqrt( N) =  N
         *  sqrt(-I) =  N
         *  sqrt( I) =  I
         *  sqrt( 0) =  0
         *  sqrt(-0) = -0
         *
         * Return a new BigNumber whose value is the square root of the value of this BigNumber,
         * rounded according to DECIMAL_PLACES and ROUNDING_MODE.
         */
        P.squareRoot = P.sqrt = function () {
            var m, n, r, rep, t,
                x = this,
                c = x.c,
                s = x.s,
                e = x.e,
                dp = DECIMAL_PLACES + 4,
                half = new BigNumber('0.5');

            // Negative/NaN/Infinity/zero?
            if ( s !== 1 || !c || !c[0] ) {
                return new BigNumber( !s || s < 0 && ( !c || c[0] ) ? NaN : c ? x : 1 / 0 );
            }

            // Initial estimate.
            s = Math.sqrt( +x );

            // Math.sqrt underflow/overflow?
            // Pass x to Math.sqrt as integer, then adjust the exponent of the result.
            if ( s == 0 || s == 1 / 0 ) {
                n = coeffToString(c);
                if ( ( n.length + e ) % 2 == 0 ) n += '0';
                s = Math.sqrt(n);
                e = bitFloor( ( e + 1 ) / 2 ) - ( e < 0 || e % 2 );

                if ( s == 1 / 0 ) {
                    n = '1e' + e;
                } else {
                    n = s.toExponential();
                    n = n.slice( 0, n.indexOf('e') + 1 ) + e;
                }

                r = new BigNumber(n);
            } else {
                r = new BigNumber( s + '' );
            }

            // Check for zero.
            // r could be zero if MIN_EXP is changed after the this value was created.
            // This would cause a division by zero (x/t) and hence Infinity below, which would cause
            // coeffToString to throw.
            if ( r.c[0] ) {
                e = r.e;
                s = e + dp;
                if ( s < 3 ) s = 0;

                // Newton-Raphson iteration.
                for ( ; ; ) {
                    t = r;
                    r = half.times( t.plus( div( x, t, dp, 1 ) ) );

                    if ( coeffToString( t.c   ).slice( 0, s ) === ( n =
                         coeffToString( r.c ) ).slice( 0, s ) ) {

                        // The exponent of r may here be one less than the final result exponent,
                        // e.g 0.0009999 (e-4) --> 0.001 (e-3), so adjust s so the rounding digits
                        // are indexed correctly.
                        if ( r.e < e ) --s;
                        n = n.slice( s - 3, s + 1 );

                        // The 4th rounding digit may be in error by -1 so if the 4 rounding digits
                        // are 9999 or 4999 (i.e. approaching a rounding boundary) continue the
                        // iteration.
                        if ( n == '9999' || !rep && n == '4999' ) {

                            // On the first iteration only, check to see if rounding up gives the
                            // exact result as the nines may infinitely repeat.
                            if ( !rep ) {
                                round( t, t.e + DECIMAL_PLACES + 2, 0 );

                                if ( t.times(t).eq(x) ) {
                                    r = t;
                                    break;
                                }
                            }

                            dp += 4;
                            s += 4;
                            rep = 1;
                        } else {

                            // If rounding digits are null, 0{0,4} or 50{0,3}, check for exact
                            // result. If not, then there are further digits and m will be truthy.
                            if ( !+n || !+n.slice(1) && n.charAt(0) == '5' ) {

                                // Truncate to the first rounding digit.
                                round( r, r.e + DECIMAL_PLACES + 2, 1 );
                                m = !r.times(r).eq(x);
                            }

                            break;
                        }
                    }
                }
            }

            return round( r, r.e + DECIMAL_PLACES + 1, ROUNDING_MODE, m );
        };


        /*
         *  n * 0 = 0
         *  n * N = N
         *  n * I = I
         *  0 * n = 0
         *  0 * 0 = 0
         *  0 * N = N
         *  0 * I = N
         *  N * n = N
         *  N * 0 = N
         *  N * N = N
         *  N * I = N
         *  I * n = I
         *  I * 0 = N
         *  I * N = N
         *  I * I = I
         *
         * Return a new BigNumber whose value is the value of this BigNumber times the value of
         * BigNumber(y, b).
         */
        P.times = P.mul = function ( y, b ) {
            var c, e, i, j, k, m, xcL, xlo, xhi, ycL, ylo, yhi, zc,
                base, sqrtBase,
                x = this,
                xc = x.c,
                yc = ( id = 17, y = new BigNumber( y, b ) ).c;

            // Either NaN, ±Infinity or ±0?
            if ( !xc || !yc || !xc[0] || !yc[0] ) {

                // Return NaN if either is NaN, or one is 0 and the other is Infinity.
                if ( !x.s || !y.s || xc && !xc[0] && !yc || yc && !yc[0] && !xc ) {
                    y.c = y.e = y.s = null;
                } else {
                    y.s *= x.s;

                    // Return ±Infinity if either is ±Infinity.
                    if ( !xc || !yc ) {
                        y.c = y.e = null;

                    // Return ±0 if either is ±0.
                    } else {
                        y.c = [0];
                        y.e = 0;
                    }
                }

                return y;
            }

            e = bitFloor( x.e / LOG_BASE ) + bitFloor( y.e / LOG_BASE );
            y.s *= x.s;
            xcL = xc.length;
            ycL = yc.length;

            // Ensure xc points to longer array and xcL to its length.
            if ( xcL < ycL ) zc = xc, xc = yc, yc = zc, i = xcL, xcL = ycL, ycL = i;

            // Initialise the result array with zeros.
            for ( i = xcL + ycL, zc = []; i--; zc.push(0) );

            base = BASE;
            sqrtBase = SQRT_BASE;

            for ( i = ycL; --i >= 0; ) {
                c = 0;
                ylo = yc[i] % sqrtBase;
                yhi = yc[i] / sqrtBase | 0;

                for ( k = xcL, j = i + k; j > i; ) {
                    xlo = xc[--k] % sqrtBase;
                    xhi = xc[k] / sqrtBase | 0;
                    m = yhi * xlo + xhi * ylo;
                    xlo = ylo * xlo + ( ( m % sqrtBase ) * sqrtBase ) + zc[j] + c;
                    c = ( xlo / base | 0 ) + ( m / sqrtBase | 0 ) + yhi * xhi;
                    zc[j--] = xlo % base;
                }

                zc[j] = c;
            }

            if (c) {
                ++e;
            } else {
                zc.shift();
            }

            return normalise( y, zc, e );
        };


        /*
         * Return a new BigNumber whose value is the value of this BigNumber rounded to a maximum of
         * sd significant digits using rounding mode rm, or ROUNDING_MODE if rm is omitted.
         *
         * [sd] {number} Significant digits. Integer, 1 to MAX inclusive.
         * [rm] {number} Rounding mode. Integer, 0 to 8 inclusive.
         *
         * 'toDigits() precision out of range: {sd}'
         * 'toDigits() precision not an integer: {sd}'
         * 'toDigits() rounding mode not an integer: {rm}'
         * 'toDigits() rounding mode out of range: {rm}'
         */
        P.toDigits = function ( sd, rm ) {
            var n = new BigNumber(this);
            sd = sd == null || !isValidInt( sd, 1, MAX, 18, 'precision' ) ? null : sd | 0;
            rm = rm == null || !isValidInt( rm, 0, 8, 18, roundingMode ) ? ROUNDING_MODE : rm | 0;
            return sd ? round( n, sd, rm ) : n;
        };


        /*
         * Return a string representing the value of this BigNumber in exponential notation and
         * rounded using ROUNDING_MODE to dp fixed decimal places.
         *
         * [dp] {number} Decimal places. Integer, 0 to MAX inclusive.
         * [rm] {number} Rounding mode. Integer, 0 to 8 inclusive.
         *
         * 'toExponential() decimal places not an integer: {dp}'
         * 'toExponential() decimal places out of range: {dp}'
         * 'toExponential() rounding mode not an integer: {rm}'
         * 'toExponential() rounding mode out of range: {rm}'
         */
        P.toExponential = function ( dp, rm ) {
            return format( this,
              dp != null && isValidInt( dp, 0, MAX, 19 ) ? ~~dp + 1 : null, rm, 19 );
        };


        /*
         * Return a string representing the value of this BigNumber in fixed-point notation rounding
         * to dp fixed decimal places using rounding mode rm, or ROUNDING_MODE if rm is omitted.
         *
         * Note: as with JavaScript's number type, (-0).toFixed(0) is '0',
         * but e.g. (-0.00001).toFixed(0) is '-0'.
         *
         * [dp] {number} Decimal places. Integer, 0 to MAX inclusive.
         * [rm] {number} Rounding mode. Integer, 0 to 8 inclusive.
         *
         * 'toFixed() decimal places not an integer: {dp}'
         * 'toFixed() decimal places out of range: {dp}'
         * 'toFixed() rounding mode not an integer: {rm}'
         * 'toFixed() rounding mode out of range: {rm}'
         */
        P.toFixed = function ( dp, rm ) {
            return format( this, dp != null && isValidInt( dp, 0, MAX, 20 )
              ? ~~dp + this.e + 1 : null, rm, 20 );
        };


        /*
         * Return a string representing the value of this BigNumber in fixed-point notation rounded
         * using rm or ROUNDING_MODE to dp decimal places, and formatted according to the properties
         * of the FORMAT object (see BigNumber.config).
         *
         * FORMAT = {
         *      decimalSeparator : '.',
         *      groupSeparator : ',',
         *      groupSize : 3,
         *      secondaryGroupSize : 0,
         *      fractionGroupSeparator : '\xA0',    // non-breaking space
         *      fractionGroupSize : 0
         * };
         *
         * [dp] {number} Decimal places. Integer, 0 to MAX inclusive.
         * [rm] {number} Rounding mode. Integer, 0 to 8 inclusive.
         *
         * 'toFormat() decimal places not an integer: {dp}'
         * 'toFormat() decimal places out of range: {dp}'
         * 'toFormat() rounding mode not an integer: {rm}'
         * 'toFormat() rounding mode out of range: {rm}'
         */
        P.toFormat = function ( dp, rm ) {
            var str = format( this, dp != null && isValidInt( dp, 0, MAX, 21 )
              ? ~~dp + this.e + 1 : null, rm, 21 );

            if ( this.c ) {
                var i,
                    arr = str.split('.'),
                    g1 = +FORMAT.groupSize,
                    g2 = +FORMAT.secondaryGroupSize,
                    groupSeparator = FORMAT.groupSeparator,
                    intPart = arr[0],
                    fractionPart = arr[1],
                    isNeg = this.s < 0,
                    intDigits = isNeg ? intPart.slice(1) : intPart,
                    len = intDigits.length;

                if (g2) i = g1, g1 = g2, g2 = i, len -= i;

                if ( g1 > 0 && len > 0 ) {
                    i = len % g1 || g1;
                    intPart = intDigits.substr( 0, i );

                    for ( ; i < len; i += g1 ) {
                        intPart += groupSeparator + intDigits.substr( i, g1 );
                    }

                    if ( g2 > 0 ) intPart += groupSeparator + intDigits.slice(i);
                    if (isNeg) intPart = '-' + intPart;
                }

                str = fractionPart
                  ? intPart + FORMAT.decimalSeparator + ( ( g2 = +FORMAT.fractionGroupSize )
                    ? fractionPart.replace( new RegExp( '\\d{' + g2 + '}\\B', 'g' ),
                      '$&' + FORMAT.fractionGroupSeparator )
                    : fractionPart )
                  : intPart;
            }

            return str;
        };


        /*
         * Return a string array representing the value of this BigNumber as a simple fraction with
         * an integer numerator and an integer denominator. The denominator will be a positive
         * non-zero value less than or equal to the specified maximum denominator. If a maximum
         * denominator is not specified, the denominator will be the lowest value necessary to
         * represent the number exactly.
         *
         * [md] {number|string|BigNumber} Integer >= 1 and < Infinity. The maximum denominator.
         *
         * 'toFraction() max denominator not an integer: {md}'
         * 'toFraction() max denominator out of range: {md}'
         */
        P.toFraction = function (md) {
            var arr, d0, d2, e, exp, n, n0, q, s,
                k = ERRORS,
                x = this,
                xc = x.c,
                d = new BigNumber(ONE),
                n1 = d0 = new BigNumber(ONE),
                d1 = n0 = new BigNumber(ONE);

            if ( md != null ) {
                ERRORS = false;
                n = new BigNumber(md);
                ERRORS = k;

                if ( !( k = n.isInt() ) || n.lt(ONE) ) {

                    if (ERRORS) {
                        raise( 22,
                          'max denominator ' + ( k ? 'out of range' : 'not an integer' ), md );
                    }

                    // ERRORS is false:
                    // If md is a finite non-integer >= 1, round it to an integer and use it.
                    md = !k && n.c && round( n, n.e + 1, 1 ).gte(ONE) ? n : null;
                }
            }

            if ( !xc ) return x.toString();
            s = coeffToString(xc);

            // Determine initial denominator.
            // d is a power of 10 and the minimum max denominator that specifies the value exactly.
            e = d.e = s.length - x.e - 1;
            d.c[0] = POWS_TEN[ ( exp = e % LOG_BASE ) < 0 ? LOG_BASE + exp : exp ];
            md = !md || n.cmp(d) > 0 ? ( e > 0 ? d : n1 ) : n;

            exp = MAX_EXP;
            MAX_EXP = 1 / 0;
            n = new BigNumber(s);

            // n0 = d1 = 0
            n0.c[0] = 0;

            for ( ; ; )  {
                q = div( n, d, 0, 1 );
                d2 = d0.plus( q.times(d1) );
                if ( d2.cmp(md) == 1 ) break;
                d0 = d1;
                d1 = d2;
                n1 = n0.plus( q.times( d2 = n1 ) );
                n0 = d2;
                d = n.minus( q.times( d2 = d ) );
                n = d2;
            }

            d2 = div( md.minus(d0), d1, 0, 1 );
            n0 = n0.plus( d2.times(n1) );
            d0 = d0.plus( d2.times(d1) );
            n0.s = n1.s = x.s;
            e *= 2;

            // Determine which fraction is closer to x, n0/d0 or n1/d1
            arr = div( n1, d1, e, ROUNDING_MODE ).minus(x).abs().cmp(
                  div( n0, d0, e, ROUNDING_MODE ).minus(x).abs() ) < 1
                    ? [ n1.toString(), d1.toString() ]
                    : [ n0.toString(), d0.toString() ];

            MAX_EXP = exp;
            return arr;
        };


        /*
         * Return the value of this BigNumber converted to a number primitive.
         */
        P.toNumber = function () {
            var x = this;

            // Ensure zero has correct sign.
            return +x || ( x.s ? x.s * 0 : NaN );
        };


        /*
         * Return a BigNumber whose value is the value of this BigNumber raised to the power n.
         * If n is negative round according to DECIMAL_PLACES and ROUNDING_MODE.
         * If POW_PRECISION is not 0, round to POW_PRECISION using ROUNDING_MODE.
         *
         * n {number} Integer, -9007199254740992 to 9007199254740992 inclusive.
         * (Performs 54 loop iterations for n of 9007199254740992.)
         *
         * 'pow() exponent not an integer: {n}'
         * 'pow() exponent out of range: {n}'
         */
        P.toPower = P.pow = function (n) {
            var k, y,
                i = mathfloor( n < 0 ? -n : +n ),
                x = this;

            // Pass ±Infinity to Math.pow if exponent is out of range.
            if ( !isValidInt( n, -MAX_SAFE_INTEGER, MAX_SAFE_INTEGER, 23, 'exponent' ) &&
              ( !isFinite(n) || i > MAX_SAFE_INTEGER && ( n /= 0 ) ||
                parseFloat(n) != n && !( n = NaN ) ) ) {
                return new BigNumber( Math.pow( +x, n ) );
            }

            // Truncating each coefficient array to a length of k after each multiplication equates
            // to truncating significant digits to POW_PRECISION + [28, 41], i.e. there will be a
            // minimum of 28 guard digits retained. (Using + 1.5 would give [9, 21] guard digits.)
            k = POW_PRECISION ? mathceil( POW_PRECISION / LOG_BASE + 2 ) : 0;
            y = new BigNumber(ONE);

            for ( ; ; ) {

                if ( i % 2 ) {
                    y = y.times(x);
                    if ( !y.c ) break;
                    if ( k && y.c.length > k ) y.c.length = k;
                }

                i = mathfloor( i / 2 );
                if ( !i ) break;

                x = x.times(x);
                if ( k && x.c && x.c.length > k ) x.c.length = k;
            }

            if ( n < 0 ) y = ONE.div(y);
            return k ? round( y, POW_PRECISION, ROUNDING_MODE ) : y;
        };


        /*
         * Return a string representing the value of this BigNumber rounded to sd significant digits
         * using rounding mode rm or ROUNDING_MODE. If sd is less than the number of digits
         * necessary to represent the integer part of the value in fixed-point notation, then use
         * exponential notation.
         *
         * [sd] {number} Significant digits. Integer, 1 to MAX inclusive.
         * [rm] {number} Rounding mode. Integer, 0 to 8 inclusive.
         *
         * 'toPrecision() precision not an integer: {sd}'
         * 'toPrecision() precision out of range: {sd}'
         * 'toPrecision() rounding mode not an integer: {rm}'
         * 'toPrecision() rounding mode out of range: {rm}'
         */
        P.toPrecision = function ( sd, rm ) {
            return format( this, sd != null && isValidInt( sd, 1, MAX, 24, 'precision' )
              ? sd | 0 : null, rm, 24 );
        };


        /*
         * Return a string representing the value of this BigNumber in base b, or base 10 if b is
         * omitted. If a base is specified, including base 10, round according to DECIMAL_PLACES and
         * ROUNDING_MODE. If a base is not specified, and this BigNumber has a positive exponent
         * that is equal to or greater than TO_EXP_POS, or a negative exponent equal to or less than
         * TO_EXP_NEG, return exponential notation.
         *
         * [b] {number} Integer, 2 to 64 inclusive.
         *
         * 'toString() base not an integer: {b}'
         * 'toString() base out of range: {b}'
         */
        P.toString = function (b) {
            var str,
                n = this,
                s = n.s,
                e = n.e;

            // Infinity or NaN?
            if ( e === null ) {

                if (s) {
                    str = 'Infinity';
                    if ( s < 0 ) str = '-' + str;
                } else {
                    str = 'NaN';
                }
            } else {
                str = coeffToString( n.c );

                if ( b == null || !isValidInt( b, 2, 64, 25, 'base' ) ) {
                    str = e <= TO_EXP_NEG || e >= TO_EXP_POS
                      ? toExponential( str, e )
                      : toFixedPoint( str, e );
                } else {
                    str = convertBase( toFixedPoint( str, e ), b | 0, 10, s );
                }

                if ( s < 0 && n.c[0] ) str = '-' + str;
            }

            return str;
        };


        /*
         * Return a new BigNumber whose value is the value of this BigNumber truncated to a whole
         * number.
         */
        P.truncated = P.trunc = function () {
            return round( new BigNumber(this), this.e + 1, 1 );
        };



        /*
         * Return as toString, but do not accept a base argument.
         */
        P.valueOf = P.toJSON = function () {
            return this.toString();
        };


        // Aliases for BigDecimal methods.
        //P.add = P.plus;         // P.add included above
        //P.subtract = P.minus;   // P.sub included above
        //P.multiply = P.times;   // P.mul included above
        //P.divide = P.div;
        //P.remainder = P.mod;
        //P.compareTo = P.cmp;
        //P.negate = P.neg;


        if ( configObj != null ) BigNumber.config(configObj);

        return BigNumber;
    }


    // PRIVATE HELPER FUNCTIONS


    function bitFloor(n) {
        var i = n | 0;
        return n > 0 || n === i ? i : i - 1;
    }


    // Return a coefficient array as a string of base 10 digits.
    function coeffToString(a) {
        var s, z,
            i = 1,
            j = a.length,
            r = a[0] + '';

        for ( ; i < j; ) {
            s = a[i++] + '';
            z = LOG_BASE - s.length;
            for ( ; z--; s = '0' + s );
            r += s;
        }

        // Determine trailing zeros.
        for ( j = r.length; r.charCodeAt(--j) === 48; );
        return r.slice( 0, j + 1 || 1 );
    }


    // Compare the value of BigNumbers x and y.
    function compare( x, y ) {
        var a, b,
            xc = x.c,
            yc = y.c,
            i = x.s,
            j = y.s,
            k = x.e,
            l = y.e;

        // Either NaN?
        if ( !i || !j ) return null;

        a = xc && !xc[0];
        b = yc && !yc[0];

        // Either zero?
        if ( a || b ) return a ? b ? 0 : -j : i;

        // Signs differ?
        if ( i != j ) return i;

        a = i < 0;
        b = k == l;

        // Either Infinity?
        if ( !xc || !yc ) return b ? 0 : !xc ^ a ? 1 : -1;

        // Compare exponents.
        if ( !b ) return k > l ^ a ? 1 : -1;

        j = ( k = xc.length ) < ( l = yc.length ) ? k : l;

        // Compare digit by digit.
        for ( i = 0; i < j; i++ ) if ( xc[i] != yc[i] ) return xc[i] > yc[i] ^ a ? 1 : -1;

        // Compare lengths.
        return k == l ? 0 : k > l ^ a ? 1 : -1;
    }


    /*
     * Return true if n is a valid number in range, otherwise false.
     * Use for argument validation when ERRORS is false.
     * Note: parseInt('1e+1') == 1 but parseFloat('1e+1') == 10.
     */
    function intValidatorNoErrors( n, min, max ) {
        return ( n = truncate(n) ) >= min && n <= max;
    }


    function isArray(obj) {
        return Object.prototype.toString.call(obj) == '[object Array]';
    }


    /*
     * Convert string of baseIn to an array of numbers of baseOut.
     * Eg. convertBase('255', 10, 16) returns [15, 15].
     * Eg. convertBase('ff', 16, 10) returns [2, 5, 5].
     */
    function toBaseOut( str, baseIn, baseOut ) {
        var j,
            arr = [0],
            arrL,
            i = 0,
            len = str.length;

        for ( ; i < len; ) {
            for ( arrL = arr.length; arrL--; arr[arrL] *= baseIn );
            arr[ j = 0 ] += ALPHABET.indexOf( str.charAt( i++ ) );

            for ( ; j < arr.length; j++ ) {

                if ( arr[j] > baseOut - 1 ) {
                    if ( arr[j + 1] == null ) arr[j + 1] = 0;
                    arr[j + 1] += arr[j] / baseOut | 0;
                    arr[j] %= baseOut;
                }
            }
        }

        return arr.reverse();
    }


    function toExponential( str, e ) {
        return ( str.length > 1 ? str.charAt(0) + '.' + str.slice(1) : str ) +
          ( e < 0 ? 'e' : 'e+' ) + e;
    }


    function toFixedPoint( str, e ) {
        var len, z;

        // Negative exponent?
        if ( e < 0 ) {

            // Prepend zeros.
            for ( z = '0.'; ++e; z += '0' );
            str = z + str;

        // Positive exponent
        } else {
            len = str.length;

            // Append zeros.
            if ( ++e > len ) {
                for ( z = '0', e -= len; --e; z += '0' );
                str += z;
            } else if ( e < len ) {
                str = str.slice( 0, e ) + '.' + str.slice(e);
            }
        }

        return str;
    }


    function truncate(n) {
        n = parseFloat(n);
        return n < 0 ? mathceil(n) : mathfloor(n);
    }


    // EXPORT


    BigNumber = another();

    // AMD.
    if ( typeof define == 'function' && define.amd ) {
        define( function () { return BigNumber; } );

    // Node and other environments that support module.exports.
    } else if ( typeof module != 'undefined' && module.exports ) {
        module.exports = BigNumber;
        if ( !crypto ) try { crypto = require('crypto'); } catch (e) {}

    // Browser.
    } else {
        global.BigNumber = BigNumber;
    }
})(this);

<<<<<<< HEAD
},{"crypto":31}],"web3":[function(require,module,exports){
=======
},{"crypto":42}],"web3":[function(require,module,exports){
>>>>>>> e6c31f75
var web3 = require('./lib/web3');

web3.providers.HttpProvider = require('./lib/web3/httpprovider');
web3.providers.IpcProvider = require('./lib/web3/ipcprovider');

web3.eth.contract = require('./lib/web3/contract');
web3.eth.namereg = require('./lib/web3/namereg');
web3.eth.sendIBANTransaction = require('./lib/web3/transfer');

// dont override global variable
if (typeof window !== 'undefined' && typeof window.web3 === 'undefined') {
    window.web3 = web3;
}

module.exports = web3;


<<<<<<< HEAD
},{"./lib/web3":8,"./lib/web3/contract":11,"./lib/web3/httpprovider":19,"./lib/web3/ipcprovider":21,"./lib/web3/namereg":24,"./lib/web3/transfer":29}]},{},["web3"])
=======
},{"./lib/web3":19,"./lib/web3/contract":22,"./lib/web3/httpprovider":30,"./lib/web3/ipcprovider":32,"./lib/web3/namereg":35,"./lib/web3/transfer":40}]},{},["web3"])
>>>>>>> e6c31f75
//# sourceMappingURL=web3.js.map<|MERGE_RESOLUTION|>--- conflicted
+++ resolved
@@ -232,49 +232,63 @@
     return result;
 };
 
+// TODO: refactor whole encoding!
 SolidityCoder.prototype.encodeWithOffset = function (type, solidityType, encoded, offset) {
+    var self = this;
     if (solidityType.isDynamicArray(type)) {
-        // offset was already set
-        var nestedName = solidityType.nestedName(type);
-        var nestedStaticPartLength = solidityType.staticPartLength(nestedName);
-        var result = encoded[0];
-        
-        var previousLength = 2; // in int
-        if (solidityType.isDynamicArray(nestedName)) {
-            for (var i = 1; i < encoded.length; i++) {
-                previousLength += +(encoded[i - 1] || {})[0] || 0;
-                result += f.formatInputInt(offset + i * nestedStaticPartLength + previousLength * 32).encode();
-            }
-        }
-        
-        // first element is length, skip it
-        for (var i = 0; i < encoded.length - 1; i++) {
-            var additionalOffset = result / 2;
-            result += this.encodeWithOffset(nestedName, solidityType, encoded[i + 1], offset +  additionalOffset);
-        }
-
-        return result;
+        return (function () {
+            // offset was already set
+            var nestedName = solidityType.nestedName(type);
+            var nestedStaticPartLength = solidityType.staticPartLength(nestedName);
+            var result = encoded[0];
+            
+            (function () {
+                var previousLength = 2; // in int
+                if (solidityType.isDynamicArray(nestedName)) {
+                    for (var i = 1; i < encoded.length; i++) {
+                        previousLength += +(encoded[i - 1])[0] || 0;
+                        result += f.formatInputInt(offset + i * nestedStaticPartLength + previousLength * 32).encode();
+                    }
+                }
+            })();
+            
+            // first element is length, skip it
+            (function () {
+                for (var i = 0; i < encoded.length - 1; i++) {
+                    var additionalOffset = result / 2;
+                    result += self.encodeWithOffset(nestedName, solidityType, encoded[i + 1], offset +  additionalOffset);
+                }
+            })();
+
+            return result;
+        })();
        
     } else if (solidityType.isStaticArray(type)) {
-        var nestedName = solidityType.nestedName(type);
-        var nestedStaticPartLength = solidityType.staticPartLength(nestedName);
-        var result = "";
-
-        var previousLength = 0; // in int
-        if (solidityType.isDynamicArray(nestedName)) {
-            for (var i = 0; i < encoded.length; i++) {
-                // calculate length of previous item
-                previousLength += +(encoded[i - 1] || {})[0] || 0;
-                result += f.formatInputInt(offset + i * nestedStaticPartLength + previousLength * 32).encode();
-            }
-        }
-
-        for (var i = 0; i < encoded.length; i++) {
-            var additionalOffset = result / 2;
-            result += this.encodeWithOffset(nestedName, solidityType, encoded[i], offset + additionalOffset);
-        }
-
-        return result;
+        return (function () {
+            var nestedName = solidityType.nestedName(type);
+            var nestedStaticPartLength = solidityType.staticPartLength(nestedName);
+            var result = "";
+
+            (function () {
+                var previousLength = 0; // in int
+                if (solidityType.isDynamicArray(nestedName)) {
+                    for (var i = 0; i < encoded.length; i++) {
+                        // calculate length of previous item
+                        previousLength += +(encoded[i - 1] || [])[0] || 0;
+                        result += f.formatInputInt(offset + i * nestedStaticPartLength + previousLength * 32).encode();
+                    }
+                }
+            })();
+
+            (function () {
+                for (var i = 0; i < encoded.length; i++) {
+                    var additionalOffset = result / 2;
+                    result += self.encodeWithOffset(nestedName, solidityType, encoded[i], offset + additionalOffset);
+                }
+            })();
+
+            return result;
+        })();
     }
 
     return encoded;
@@ -349,9 +363,6 @@
 module.exports = coder;
 
 
-<<<<<<< HEAD
-},{"../utils/utils":6,"./formatters":2,"./param":3,"bignumber.js":"bignumber.js"}],2:[function(require,module,exports){
-=======
 },{"./address":1,"./bool":2,"./bytes":3,"./dynamicbytes":5,"./formatters":6,"./int":7,"./real":9,"./string":10,"./uint":12,"./ureal":13}],5:[function(require,module,exports){
 var f = require('./formatters');
 var SolidityType = require('./type');
@@ -380,7 +391,6 @@
 
 
 },{"./formatters":6,"./type":11}],6:[function(require,module,exports){
->>>>>>> e6c31f75
 /*
     This file is part of ethereum.js.
 
@@ -632,10 +642,7 @@
 };
 
 
-<<<<<<< HEAD
-},{"../utils/config":4,"../utils/utils":6,"./param":3,"bignumber.js":"bignumber.js"}],3:[function(require,module,exports){
-=======
-},{"../utils/config":15,"../utils/utils":17,"./param":8,"bignumber.js":"bignumber.js"}],7:[function(require,module,exports){
+},{"../utils/config":14,"../utils/utils":16,"./param":8,"bignumber.js":"bignumber.js"}],7:[function(require,module,exports){
 var f = require('./formatters');
 var SolidityType = require('./type');
 
@@ -674,7 +681,6 @@
 module.exports = SolidityTypeInt;
 
 },{"./formatters":6,"./type":11}],8:[function(require,module,exports){
->>>>>>> e6c31f75
 /*
     This file is part of ethereum.js.
 
@@ -828,7 +834,7 @@
 module.exports = SolidityParam;
 
 
-},{"../utils/utils":17}],9:[function(require,module,exports){
+},{"../utils/utils":16}],9:[function(require,module,exports){
 var f = require('./formatters');
 var SolidityType = require('./type');
 
@@ -1039,29 +1045,37 @@
  * @return {String} encoded value
  */
 SolidityType.prototype.encode = function (value, name) {
+    var self = this;
     if (this.isDynamicArray(name)) {
-        var length = value.length;                          // in int
-        var nestedName = this.nestedName(name);
-
-        var result = [];
-        result.push(f.formatInputInt(length).encode());
-        
-        var self = this;
-        value.forEach(function (v) {
-            result.push(self.encode(v, nestedName));
-        });
-
-        return result;
+
+        return (function () {
+            var length = value.length;                          // in int
+            var nestedName = self.nestedName(name);
+
+            var result = [];
+            result.push(f.formatInputInt(length).encode());
+            
+            value.forEach(function (v) {
+                result.push(self.encode(v, nestedName));
+            });
+
+            return result;
+        })();
+
     } else if (this.isStaticArray(name)) {
-        var length = this.staticArrayLength(name);          // in int
-        var nestedName = this.nestedName(name);
-
-        var result = [];
-        for (var i = 0; i < length; i++) {
-            result.push(this.encode(value[i], nestedName));
-        }
-
-        return result;
+
+        return (function () {
+            var length = self.staticArrayLength(name);          // in int
+            var nestedName = self.nestedName(name);
+
+            var result = [];
+            for (var i = 0; i < length; i++) {
+                result.push(self.encode(value[i], nestedName));
+            }
+
+            return result;
+        })();
+
     }
 
     return this._inputFormatter(value, name).encode();
@@ -1077,39 +1091,51 @@
  * @returns {Object} decoded value
  */
 SolidityType.prototype.decode = function (bytes, offset, name) {
+    var self = this;
+
     if (this.isDynamicArray(name)) {
-        var arrayOffset = parseInt('0x' + bytes.substr(offset * 2, 64)); // in bytes
-        var length = parseInt('0x' + bytes.substr(arrayOffset * 2, 64)); // in int
-        var arrayStart = arrayOffset + 32; // array starts after length; // in bytes
-
-        var nestedName = this.nestedName(name);
-        var nestedStaticPartLength = this.staticPartLength(nestedName);  // in bytes
-        var result = [];
-
-        for (var i = 0; i < length * nestedStaticPartLength; i += nestedStaticPartLength) {
-            result.push(this.decode(bytes, arrayStart + i, nestedName));
-        }
-
-        return result;
+
+        return (function () {
+            var arrayOffset = parseInt('0x' + bytes.substr(offset * 2, 64)); // in bytes
+            var length = parseInt('0x' + bytes.substr(arrayOffset * 2, 64)); // in int
+            var arrayStart = arrayOffset + 32; // array starts after length; // in bytes
+
+            var nestedName = self.nestedName(name);
+            var nestedStaticPartLength = self.staticPartLength(nestedName);  // in bytes
+            var result = [];
+
+            for (var i = 0; i < length * nestedStaticPartLength; i += nestedStaticPartLength) {
+                result.push(self.decode(bytes, arrayStart + i, nestedName));
+            }
+
+            return result;
+        })();
+
     } else if (this.isStaticArray(name)) {
-        var length = this.staticArrayLength(name);                      // in int
-        var arrayStart = offset;                                        // in bytes
-
-        var nestedName = this.nestedName(name);
-        var nestedStaticPartLength = this.staticPartLength(nestedName); // in bytes
-        var result = [];
-
-        for (var i = 0; i < length * nestedStaticPartLength; i += nestedStaticPartLength) {
-            result.push(this.decode(bytes, arrayStart + i, nestedName));
-        }
-
-        return result;
+
+        return (function () {
+            var length = self.staticArrayLength(name);                      // in int
+            var arrayStart = offset;                                        // in bytes
+
+            var nestedName = self.nestedName(name);
+            var nestedStaticPartLength = self.staticPartLength(nestedName); // in bytes
+            var result = [];
+
+            for (var i = 0; i < length * nestedStaticPartLength; i += nestedStaticPartLength) {
+                result.push(self.decode(bytes, arrayStart + i, nestedName));
+            }
+
+            return result;
+        })();
     } else if (this.isDynamicType(name)) {
-        var dynamicOffset = parseInt('0x' + bytes.substr(offset * 2, 64));      // in bytes
-        var length = parseInt('0x' + bytes.substr(dynamicOffset * 2, 64));      // in bytes
-        var roundedLength = Math.floor((length + 31) / 32);                     // in int
         
-        return this._outputFormatter(new SolidityParam(bytes.substr(dynamicOffset * 2, ( 1 + roundedLength) * 64), 0));
+        return (function () {
+            var dynamicOffset = parseInt('0x' + bytes.substr(offset * 2, 64));      // in bytes
+            var length = parseInt('0x' + bytes.substr(dynamicOffset * 2, 64));      // in bytes
+            var roundedLength = Math.floor((length + 31) / 32);                     // in int
+        
+            return self._outputFormatter(new SolidityParam(bytes.substr(dynamicOffset * 2, ( 1 + roundedLength) * 64), 0));
+        })();
     }
 
     var length = this.staticPartLength(name);
@@ -1181,9 +1207,6 @@
     this._outputFormatter = f.formatOutputUReal;
 };
 
-<<<<<<< HEAD
-},{"../utils/utils":6}],4:[function(require,module,exports){
-=======
 SolidityTypeUReal.prototype = new SolidityType({});
 SolidityTypeUReal.prototype.constructor = SolidityTypeUReal;
 
@@ -1198,18 +1221,6 @@
 module.exports = SolidityTypeUReal;
 
 },{"./formatters":6,"./type":11}],14:[function(require,module,exports){
-'use strict';
-
-// go env doesn't have and need XMLHttpRequest
-if (typeof XMLHttpRequest === 'undefined') {
-    exports.XMLHttpRequest = {};
-} else {
-    exports.XMLHttpRequest = XMLHttpRequest; // jshint ignore:line
-}
-
-
-},{}],15:[function(require,module,exports){
->>>>>>> e6c31f75
 /*
     This file is part of ethereum.js.
 
@@ -1290,11 +1301,7 @@
 };
 
 
-<<<<<<< HEAD
-},{"bignumber.js":"bignumber.js"}],5:[function(require,module,exports){
-=======
-},{"bignumber.js":"bignumber.js"}],16:[function(require,module,exports){
->>>>>>> e6c31f75
+},{"bignumber.js":"bignumber.js"}],15:[function(require,module,exports){
 /*
     This file is part of ethereum.js.
 
@@ -1336,11 +1343,7 @@
 };
 
 
-<<<<<<< HEAD
-},{"./utils":6,"crypto-js/sha3":33}],6:[function(require,module,exports){
-=======
-},{"./utils":17,"crypto-js/sha3":44}],17:[function(require,module,exports){
->>>>>>> e6c31f75
+},{"./utils":16,"crypto-js/sha3":43}],16:[function(require,module,exports){
 /*
     This file is part of ethereum.js.
 
@@ -1855,20 +1858,12 @@
 };
 
 
-<<<<<<< HEAD
-},{"bignumber.js":"bignumber.js"}],7:[function(require,module,exports){
-=======
-},{"bignumber.js":"bignumber.js"}],18:[function(require,module,exports){
->>>>>>> e6c31f75
+},{"bignumber.js":"bignumber.js"}],17:[function(require,module,exports){
 module.exports={
     "version": "0.9.2"
 }
 
-<<<<<<< HEAD
-},{}],8:[function(require,module,exports){
-=======
-},{}],19:[function(require,module,exports){
->>>>>>> e6c31f75
+},{}],18:[function(require,module,exports){
 /*
     This file is part of ethereum.js.
 
@@ -2045,11 +2040,7 @@
 module.exports = web3;
 
 
-<<<<<<< HEAD
-},{"./utils/config":4,"./utils/sha3":5,"./utils/utils":6,"./version.json":7,"./web3/batch":10,"./web3/db":12,"./web3/eth":14,"./web3/filter":16,"./web3/formatters":17,"./web3/method":23,"./web3/net":25,"./web3/property":26,"./web3/requestmanager":27,"./web3/shh":28,"./web3/watches":30}],9:[function(require,module,exports){
-=======
-},{"./utils/config":15,"./utils/sha3":16,"./utils/utils":17,"./version.json":18,"./web3/batch":21,"./web3/db":23,"./web3/eth":25,"./web3/filter":27,"./web3/formatters":28,"./web3/method":34,"./web3/net":36,"./web3/property":37,"./web3/requestmanager":38,"./web3/shh":39,"./web3/watches":41}],20:[function(require,module,exports){
->>>>>>> e6c31f75
+},{"./utils/config":14,"./utils/sha3":15,"./utils/utils":16,"./version.json":17,"./web3/batch":20,"./web3/db":22,"./web3/eth":24,"./web3/filter":26,"./web3/formatters":27,"./web3/method":33,"./web3/net":35,"./web3/property":36,"./web3/requestmanager":37,"./web3/shh":38,"./web3/watches":40}],19:[function(require,module,exports){
 /*
     This file is part of ethereum.js.
 
@@ -2138,11 +2129,7 @@
 module.exports = AllSolidityEvents;
 
 
-<<<<<<< HEAD
-},{"../utils/sha3":5,"../utils/utils":6,"./event":15,"./filter":16,"./formatters":17,"./watches":30}],10:[function(require,module,exports){
-=======
-},{"../utils/sha3":16,"../utils/utils":17,"./event":26,"./filter":27,"./formatters":28,"./watches":41}],21:[function(require,module,exports){
->>>>>>> e6c31f75
+},{"../utils/sha3":15,"../utils/utils":16,"./event":25,"./filter":26,"./formatters":27,"./watches":40}],20:[function(require,module,exports){
 /*
     This file is part of ethereum.js.
 
@@ -2210,11 +2197,7 @@
 module.exports = Batch;
 
 
-<<<<<<< HEAD
-},{"./errors":13,"./jsonrpc":22,"./requestmanager":27}],11:[function(require,module,exports){
-=======
-},{"./errors":24,"./jsonrpc":33,"./requestmanager":38}],22:[function(require,module,exports){
->>>>>>> e6c31f75
+},{"./errors":23,"./jsonrpc":32,"./requestmanager":37}],21:[function(require,module,exports){
 /*
     This file is part of ethereum.js.
 
@@ -2493,11 +2476,7 @@
 module.exports = contract;
 
 
-<<<<<<< HEAD
-},{"../solidity/coder":1,"../utils/utils":6,"../web3":8,"./allevents":9,"./event":15,"./function":18}],12:[function(require,module,exports){
-=======
-},{"../solidity/coder":4,"../utils/utils":17,"../web3":19,"./allevents":20,"./event":26,"./function":29}],23:[function(require,module,exports){
->>>>>>> e6c31f75
+},{"../solidity/coder":4,"../utils/utils":16,"../web3":18,"./allevents":19,"./event":25,"./function":28}],22:[function(require,module,exports){
 /*
     This file is part of ethereum.js.
 
@@ -2555,11 +2534,7 @@
     methods: methods
 };
 
-<<<<<<< HEAD
-},{"./method":23}],13:[function(require,module,exports){
-=======
-},{"./method":34}],24:[function(require,module,exports){
->>>>>>> e6c31f75
+},{"./method":33}],23:[function(require,module,exports){
 /*
     This file is part of ethereum.js.
 
@@ -2599,11 +2574,7 @@
 };
 
 
-<<<<<<< HEAD
-},{}],14:[function(require,module,exports){
-=======
-},{}],25:[function(require,module,exports){
->>>>>>> e6c31f75
+},{}],24:[function(require,module,exports){
 /*
     This file is part of ethereum.js.
 
@@ -2896,11 +2867,7 @@
 };
 
 
-<<<<<<< HEAD
-},{"../utils/utils":6,"./formatters":17,"./method":23,"./property":26}],15:[function(require,module,exports){
-=======
-},{"../utils/utils":17,"./formatters":28,"./method":34,"./property":37}],26:[function(require,module,exports){
->>>>>>> e6c31f75
+},{"../utils/utils":16,"./formatters":27,"./method":33,"./property":36}],25:[function(require,module,exports){
 /*
     This file is part of ethereum.js.
 
@@ -3109,11 +3076,7 @@
 module.exports = SolidityEvent;
 
 
-<<<<<<< HEAD
-},{"../solidity/coder":1,"../utils/sha3":5,"../utils/utils":6,"./filter":16,"./formatters":17,"./watches":30}],16:[function(require,module,exports){
-=======
-},{"../solidity/coder":4,"../utils/sha3":16,"../utils/utils":17,"./filter":27,"./formatters":28,"./watches":41}],27:[function(require,module,exports){
->>>>>>> e6c31f75
+},{"../solidity/coder":4,"../utils/sha3":15,"../utils/utils":16,"./filter":26,"./formatters":27,"./watches":40}],26:[function(require,module,exports){
 /*
     This file is part of ethereum.js.
 
@@ -3325,11 +3288,7 @@
 module.exports = Filter;
 
 
-<<<<<<< HEAD
-},{"../utils/utils":6,"./formatters":17,"./requestmanager":27}],17:[function(require,module,exports){
-=======
-},{"../utils/utils":17,"./formatters":28,"./requestmanager":38}],28:[function(require,module,exports){
->>>>>>> e6c31f75
+},{"../utils/utils":16,"./formatters":27,"./requestmanager":37}],27:[function(require,module,exports){
 /*
     This file is part of ethereum.js.
 
@@ -3576,11 +3535,7 @@
 };
 
 
-<<<<<<< HEAD
-},{"../utils/config":4,"../utils/utils":6}],18:[function(require,module,exports){
-=======
-},{"../utils/config":15,"../utils/utils":17}],29:[function(require,module,exports){
->>>>>>> e6c31f75
+},{"../utils/config":14,"../utils/utils":16}],28:[function(require,module,exports){
 /*
     This file is part of ethereum.js.
 
@@ -3817,11 +3772,7 @@
 module.exports = SolidityFunction;
 
 
-<<<<<<< HEAD
-},{"../solidity/coder":1,"../utils/sha3":5,"../utils/utils":6,"../web3":8,"./formatters":17}],19:[function(require,module,exports){
-=======
-},{"../solidity/coder":4,"../utils/sha3":16,"../utils/utils":17,"../web3":19,"./formatters":28}],30:[function(require,module,exports){
->>>>>>> e6c31f75
+},{"../solidity/coder":4,"../utils/sha3":15,"../utils/utils":16,"../web3":18,"./formatters":27}],29:[function(require,module,exports){
 /*
     This file is part of ethereum.js.
 
@@ -3936,11 +3887,7 @@
 module.exports = HttpProvider;
 
 
-<<<<<<< HEAD
-},{"./errors":13}],20:[function(require,module,exports){
-=======
-},{"./errors":24,"xmlhttprequest":14}],31:[function(require,module,exports){
->>>>>>> e6c31f75
+},{"./errors":23}],30:[function(require,module,exports){
 /*
     This file is part of ethereum.js.
 
@@ -4050,11 +3997,7 @@
 module.exports = ICAP;
 
 
-<<<<<<< HEAD
-},{"../utils/utils":6}],21:[function(require,module,exports){
-=======
-},{"../utils/utils":17}],32:[function(require,module,exports){
->>>>>>> e6c31f75
+},{"../utils/utils":16}],31:[function(require,module,exports){
 /*
     This file is part of ethereum.js.
 
@@ -4267,11 +4210,7 @@
 module.exports = IpcProvider;
 
 
-<<<<<<< HEAD
-},{"../utils/utils":6,"./errors":13,"net":31}],22:[function(require,module,exports){
-=======
-},{"../utils/utils":17,"./errors":24,"net":42}],33:[function(require,module,exports){
->>>>>>> e6c31f75
+},{"../utils/utils":16,"./errors":23,"net":41}],32:[function(require,module,exports){
 /*
     This file is part of ethereum.js.
 
@@ -4364,11 +4303,7 @@
 module.exports = Jsonrpc;
 
 
-<<<<<<< HEAD
-},{}],23:[function(require,module,exports){
-=======
-},{}],34:[function(require,module,exports){
->>>>>>> e6c31f75
+},{}],33:[function(require,module,exports){
 /*
     This file is part of ethereum.js.
 
@@ -4542,11 +4477,7 @@
 module.exports = Method;
 
 
-<<<<<<< HEAD
-},{"../utils/utils":6,"./errors":13,"./requestmanager":27}],24:[function(require,module,exports){
-=======
-},{"../utils/utils":17,"./errors":24,"./requestmanager":38}],35:[function(require,module,exports){
->>>>>>> e6c31f75
+},{"../utils/utils":16,"./errors":23,"./requestmanager":37}],34:[function(require,module,exports){
 /*
     This file is part of ethereum.js.
 
@@ -4594,11 +4525,7 @@
 module.exports = contract(abi).at(address);
 
 
-<<<<<<< HEAD
-},{"./contract":11}],25:[function(require,module,exports){
-=======
-},{"./contract":22}],36:[function(require,module,exports){
->>>>>>> e6c31f75
+},{"./contract":21}],35:[function(require,module,exports){
 /*
     This file is part of ethereum.js.
 
@@ -4648,11 +4575,7 @@
 };
 
 
-<<<<<<< HEAD
-},{"../utils/utils":6,"./property":26}],26:[function(require,module,exports){
-=======
-},{"../utils/utils":17,"./property":37}],37:[function(require,module,exports){
->>>>>>> e6c31f75
+},{"../utils/utils":16,"./property":36}],36:[function(require,module,exports){
 /*
     This file is part of ethereum.js.
 
@@ -4804,11 +4727,7 @@
 module.exports = Property;
 
 
-<<<<<<< HEAD
-},{"../utils/utils":6,"./requestmanager":27}],27:[function(require,module,exports){
-=======
-},{"../utils/utils":17,"./requestmanager":38}],38:[function(require,module,exports){
->>>>>>> e6c31f75
+},{"../utils/utils":16,"./requestmanager":37}],37:[function(require,module,exports){
 /*
     This file is part of ethereum.js.
 
@@ -5073,11 +4992,7 @@
 module.exports = RequestManager;
 
 
-<<<<<<< HEAD
-},{"../utils/config":4,"../utils/utils":6,"./errors":13,"./jsonrpc":22}],28:[function(require,module,exports){
-=======
-},{"../utils/config":15,"../utils/utils":17,"./errors":24,"./jsonrpc":33}],39:[function(require,module,exports){
->>>>>>> e6c31f75
+},{"../utils/config":14,"../utils/utils":16,"./errors":23,"./jsonrpc":32}],38:[function(require,module,exports){
 /*
     This file is part of ethereum.js.
 
@@ -5147,11 +5062,7 @@
 };
 
 
-<<<<<<< HEAD
-},{"./formatters":17,"./method":23}],29:[function(require,module,exports){
-=======
-},{"./formatters":28,"./method":34}],40:[function(require,module,exports){
->>>>>>> e6c31f75
+},{"./formatters":27,"./method":33}],39:[function(require,module,exports){
 /*
     This file is part of ethereum.js.
 
@@ -5247,11 +5158,7 @@
 module.exports = transfer;
 
 
-<<<<<<< HEAD
-},{"../web3":8,"./contract":11,"./icap":20,"./namereg":24}],30:[function(require,module,exports){
-=======
-},{"../web3":19,"./contract":22,"./icap":31,"./namereg":35}],41:[function(require,module,exports){
->>>>>>> e6c31f75
+},{"../web3":18,"./contract":21,"./icap":30,"./namereg":34}],40:[function(require,module,exports){
 /*
     This file is part of ethereum.js.
 
@@ -5367,15 +5274,9 @@
 };
 
 
-<<<<<<< HEAD
-},{"./method":23}],31:[function(require,module,exports){
-
-},{}],32:[function(require,module,exports){
-=======
-},{"./method":34}],42:[function(require,module,exports){
-
-},{}],43:[function(require,module,exports){
->>>>>>> e6c31f75
+},{"./method":33}],41:[function(require,module,exports){
+
+},{}],42:[function(require,module,exports){
 ;(function (root, factory) {
 	if (typeof exports === "object") {
 		// CommonJS
@@ -6118,11 +6019,7 @@
 	return CryptoJS;
 
 }));
-<<<<<<< HEAD
-},{}],33:[function(require,module,exports){
-=======
-},{}],44:[function(require,module,exports){
->>>>>>> e6c31f75
+},{}],43:[function(require,module,exports){
 ;(function (root, factory, undef) {
 	if (typeof exports === "object") {
 		// CommonJS
@@ -6446,11 +6343,7 @@
 	return CryptoJS.SHA3;
 
 }));
-<<<<<<< HEAD
-},{"./core":32,"./x64-core":34}],34:[function(require,module,exports){
-=======
-},{"./core":43,"./x64-core":45}],45:[function(require,module,exports){
->>>>>>> e6c31f75
+},{"./core":42,"./x64-core":44}],44:[function(require,module,exports){
 ;(function (root, factory) {
 	if (typeof exports === "object") {
 		// CommonJS
@@ -6755,11 +6648,7 @@
 	return CryptoJS;
 
 }));
-<<<<<<< HEAD
-},{"./core":32}],"bignumber.js":[function(require,module,exports){
-=======
-},{"./core":43}],"bignumber.js":[function(require,module,exports){
->>>>>>> e6c31f75
+},{"./core":42}],"bignumber.js":[function(require,module,exports){
 /*! bignumber.js v2.0.7 https://github.com/MikeMcl/bignumber.js/LICENCE */
 
 ;(function (global) {
@@ -9444,11 +9333,7 @@
     }
 })(this);
 
-<<<<<<< HEAD
-},{"crypto":31}],"web3":[function(require,module,exports){
-=======
-},{"crypto":42}],"web3":[function(require,module,exports){
->>>>>>> e6c31f75
+},{"crypto":41}],"web3":[function(require,module,exports){
 var web3 = require('./lib/web3');
 
 web3.providers.HttpProvider = require('./lib/web3/httpprovider');
@@ -9466,9 +9351,5 @@
 module.exports = web3;
 
 
-<<<<<<< HEAD
-},{"./lib/web3":8,"./lib/web3/contract":11,"./lib/web3/httpprovider":19,"./lib/web3/ipcprovider":21,"./lib/web3/namereg":24,"./lib/web3/transfer":29}]},{},["web3"])
-=======
-},{"./lib/web3":19,"./lib/web3/contract":22,"./lib/web3/httpprovider":30,"./lib/web3/ipcprovider":32,"./lib/web3/namereg":35,"./lib/web3/transfer":40}]},{},["web3"])
->>>>>>> e6c31f75
+},{"./lib/web3":18,"./lib/web3/contract":21,"./lib/web3/httpprovider":29,"./lib/web3/ipcprovider":31,"./lib/web3/namereg":34,"./lib/web3/transfer":39}]},{},["web3"])
 //# sourceMappingURL=web3.js.map