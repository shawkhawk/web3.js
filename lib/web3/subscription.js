--- conflicted
+++ resolved
@@ -153,17 +153,10 @@
  * @return {Object}
  */
 Subscription.prototype.unsubscribe = function(callback) {
-<<<<<<< HEAD
-    this.callback = null; // really necessary? will this subscription be re-used?
-    this.removeAllListeners('data');
-    this.removeAllListeners('error');
-    this.options.requestManager.removeSubscription(this.id, callback);
-=======
     this.removeAllListeners();
     clearInterval(this._reconnectIntervalId);
     this.options.requestManager.removeSubscription(this.id, callback);
     this.id = null;
->>>>>>> d5b73e9c
 };
 
 /**
@@ -218,25 +211,15 @@
                 _this.id = result;
 
                 // call callback on notifications
-<<<<<<< HEAD
-                _this.options.requestManager.addSubscription(payload.params[0] ,'eth', _this.id, function(err, result) {
-                    console.log(JSON.stringify(result));
-=======
                 _this.options.requestManager.addSubscription(_this.id, payload.params[0] ,'eth', function(err, result) {
->>>>>>> d5b73e9c
                     var output = _this._formatOutput(result);
 
                     _this.callback(err, output, _this);
                     if (!err) {
-<<<<<<< HEAD
-                        // TODO add reverted log
-                        _this.emit('data', output);
-=======
                         if(output.removed)
                             _this.emit('changed', output);
                         else
                             _this.emit('data', output);
->>>>>>> d5b73e9c
                     } else {
                         // unsubscribe, but keep listeners
                         _this.options.requestManager.removeSubscription(_this.id);
